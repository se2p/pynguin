#  This file is part of Pynguin.
#
#  SPDX-FileCopyrightText: 2019–2022 Pynguin Contributors
#
#  SPDX-License-Identifier: LGPL-3.0-or-later
#
"""Contains all code related to test-case execution."""
from __future__ import annotations

import ast
import contextlib
import inspect
import logging
import os
import sys
import threading
from abc import abstractmethod
from dataclasses import dataclass, field
from importlib import reload
from math import inf
from queue import Empty, Queue
<<<<<<< HEAD
from types import BuiltinFunctionType, BuiltinMethodType, ModuleType
from typing import TYPE_CHECKING, Any, Callable, Sized, TypeVar, Union
=======
from types import CodeType, ModuleType
from typing import TYPE_CHECKING, Any, Sized, TypeVar
>>>>>>> bed9f903

import pytest
from bytecode import BasicBlock, CellVar, Compare, FreeVar
from jellyfish import levenshtein_distance
from opcode import opname
from ordered_set import OrderedSet

import pynguin.assertion.assertion as ass
import pynguin.assertion.assertion_to_ast as ass_to_ast
import pynguin.testcase.statement_to_ast as stmt_to_ast
import pynguin.utils.namingscope as ns
import pynguin.utils.opcodes as op
from pynguin.instrumentation.instrumentation import (
    ArtificialInstr,
    CheckedCoverageInstrumentation,
    CodeObjectMetaData,
    InstrumentationTransformer,
    PredicateMetaData,
)
from pynguin.utils.type_utils import (
    given_exception_matches,
    is_bytes,
    is_numeric,
    is_string,
)

immutable_types = (int, float, complex, str, tuple, frozenset, bytes)

if TYPE_CHECKING:
    import pynguin.assertion.assertion_trace as at
    import pynguin.testcase.statement as stmt
    import pynguin.testcase.testcase as tc
    import pynguin.testcase.variablereference as vr


class ExecutionContext:
    """Contains information required in the context of an execution.
    e.g. the used variables, modules and
    the AST representation of the statements that should be executed."""

    def __init__(self, module_provider: ModuleProvider) -> None:
        """Create a new execution context.

        Args:
            module_provider: The used module provider
        """
        self._module_provider = module_provider
        self._local_namespace: dict[str, Any] = {}
        self._variable_names = ns.NamingScope()
        self._module_aliases = ns.NamingScope(
            prefix="module", new_name_callback=self._add_new_module_alias
        )
        self._global_namespace: dict[str, ModuleType] = {}

    @property
    def local_namespace(self) -> dict[str, Any]:
        """The local namespace.

        Returns:
            The local namespace
        """
        return self._local_namespace

    @property
    def module_aliases(self) -> ns.NamingScope:
        """The module aliases

        Returns:
            A naming scope that maps the used modules to their alias.
        """
        return self._module_aliases

    def get_reference_value(self, reference: vr.Reference) -> Any:
        """Resolve the given reference in this execution context.

        Args:
            reference: The reference to resolve.

        Raises:
            ValueError: If the root of the reference can not be resolved.

        Returns:
            The value that is resolved.
        """
        root, *attrs = reference.get_names(self._variable_names, self._module_aliases)
        if root in self._local_namespace:
            # Check local namespace first
            res = self._local_namespace[root]
        elif root in self._global_namespace:
            # Check global namespace after
            res = self._global_namespace[root]
        else:
            # Root name is not defined?
            raise ValueError("Root not found in this context: " + root)
        for attr in attrs:
            res = getattr(res, attr)
        return res

    @property
    def global_namespace(self) -> dict[str, ModuleType]:
        """The global namespace.

        Returns:
            The global namespace
        """
        return self._global_namespace

    def executable_statement_node(
        self,
        statement: stmt.Statement,
    ) -> tuple[ast.stmt, ast.Module]:
        """Transforms the given statement in an executable ast node.

        Args:
            statement: The statement that should be converted.

        Returns:
            An executable ast node.
        """
        stmt_visitor = stmt_to_ast.StatementToAstVisitor(
            self._module_aliases, self._variable_names
        )
        statement.accept(stmt_visitor)
        ast_stmt = stmt_visitor.ast_node
        return ast_stmt, ExecutionContext._wrap_node_in_module(ast_stmt)

    def executable_assertion_node(
        self, assertion: ass.Assertion, statement_node: ast.stmt
    ) -> ast.Module:
        """Transforms the given assertion in an executable ast node.

        Args:
            assertion: The assertion that should be converted.
            statement_node: The ast node of the statement for the assertion.

        Returns:
            An executable ast node.
        """
        common_modules: set[str] = set()
        ass_visitor = ass_to_ast.PyTestAssertionToAstVisitor(
            self._variable_names, self._module_aliases, common_modules, statement_node
        )
        assertion.accept(ass_visitor)
        return ExecutionContext._wrap_node_in_module(ass_visitor.nodes[1])

    @staticmethod
    def _wrap_node_in_module(node: ast.stmt) -> ast.Module:
        """Wraps the given node in a module, such that it can be executed.

        Args:
            node: The node to wrap

        Returns:
            The module wrapping the nodes
        """
        ast.fix_missing_locations(node)
        return ast.Module(body=[node], type_ignores=[])

    def _add_new_module_alias(self, module_name: str, alias: str) -> None:
        self._global_namespace[alias] = self._module_provider.get_module(module_name)


class ExecutionObserver:
    """An Observer that can be used to observe statement execution.

    Important Note: If an observer is stateful, then this state must be encapsulated
    in a threading.local, i.e., be bound to a thread. Note that thread local data
    is initialized per thread, so there is no need to clear any pre-existing data
    (because there is none), as every thread gets its own instance.

    Methods that are called from within the thread are not allowed to interact with the
    'outside'. The only thing that should leave an observer are results when they are
    written to the execution result in
    ExecutionObserver::after_test_case_execution_inside_thread.

    You may interact with the 'outside' in
    ExecutionObserver::after_test_case_execution_outside_thread.

    For more details, look at some implementations, e.g., AssertionTraceObserver.
    """

    @abstractmethod
    def before_test_case_execution(self, test_case: tc.TestCase):
        """Called before test case execution.

        Args:
            test_case: The test cases that will be executed.
        """

    @abstractmethod
    def after_test_case_execution_inside_thread(
        self, test_case: tc.TestCase, result: ExecutionResult
    ) -> None:
        """Called after test case execution from inside the thread that executed
        the test case. You should override this method to extract information from the
        thread local storage to the execution result.

        Note: When a thread times out, then this method might not be called at all.

        Args:
            test_case: The test cases that was executed
            result: The execution result
        """

    @abstractmethod
    def after_test_case_execution_outside_thread(
        self, test_case: tc.TestCase, result: ExecutionResult
    ) -> None:
        """Called after test case execution from the main thread.

        Note: This method is always called, though the data you expect in the execution
        might not be there, if the execution of the test case timed out.
        You are not allowed to access thread local state here (due to how
        threading.local works, it isn't even possible ;)), but you can do some
        postprocessing with the data from the execution result here.

        Args:
            test_case: The test cases that was executed
            result: The execution result
        """

    @abstractmethod
    def before_statement_execution(
        self, statement: stmt.Statement, exec_ctx: ExecutionContext
    ):
        """Called before a statement is executed.

        Args:
            statement: the statement about to be executed.
            exec_ctx: the current execution context.
        """

    @abstractmethod
    def after_statement_execution(
        self,
        statement: stmt.Statement,
        exec_ctx: ExecutionContext,
        exception: Exception | None = None,
    ) -> None:
        """
        Called after a statement was executed.

        Args:
            statement: the statement that was executed.
            exec_ctx: the current execution context.
            exception: the exception that was thrown, if any.
        """


class ReturnTypeObserver(ExecutionObserver):
    """Observes the runtime types seen during execution."""

    class ReturnTypeLocalState(
        threading.local
    ):  # pylint:disable=too-few-public-methods
        """Encapsulate observed return types."""

        def __init__(self):
            super().__init__()
            self.return_type_trace: dict[int, type] = {}

    def __init__(self):
        self._return_type_local_state = ReturnTypeObserver.ReturnTypeLocalState()

    def before_test_case_execution(self, test_case: tc.TestCase):
        pass

    def after_test_case_execution_inside_thread(
        self, test_case: tc.TestCase, result: ExecutionResult
    ):
        result.store_return_types(dict(self._return_type_local_state.return_type_trace))

    def after_test_case_execution_outside_thread(
        self, test_case: tc.TestCase, result: ExecutionResult
    ):
        pass

    def before_statement_execution(
        self, statement: stmt.Statement, exec_ctx: ExecutionContext
    ):
        pass  # not relevant

    def after_statement_execution(
        self,
        statement: stmt.Statement,
        exec_ctx: ExecutionContext,
        exception: Exception | None = None,
    ) -> None:
        if (
            exception is None
            and (ret_val := statement.ret_val) is not None
            and not ret_val.is_none_type()
        ):
            self._return_type_local_state.return_type_trace[
                statement.get_position()
            ] = type(exec_ctx.get_reference_value(ret_val))


class ExecutionResult:
    """Result of an execution."""

    def __init__(self, timeout: bool = False) -> None:
        self._exceptions: dict[int, Exception] = {}
        self._assertion_traces: dict[type, at.AssertionTrace] = {}
        self._execution_trace: ExecutionTrace = ExecutionTrace()
        self._timeout = timeout
        self._return_type_trace: dict[int, type] = {}

    @property
    def timeout(self) -> bool:
        """Did a timeout occur during the execution?

        Returns:
            True, if a timeout occurred.
        """
        return self._timeout

    @property
    def return_type_trace(self) -> dict[int, type]:
        """Provide the stored type trace.

        Returns:
            The observed return types per statement.
            Not every statement index may have an entry.
        """
        return self._return_type_trace

    @property
    def exceptions(self) -> dict[int, Exception]:
        """Provide a map of statements indices that threw an exception.

        Returns:
             A map of statement indices to their raised exception
        """
        return self._exceptions

    @property
    def assertion_traces(self) -> dict[type, at.AssertionTrace]:
        """Provides the gathered state traces.

        Returns:
            the gathered output traces.

        """
        return self._assertion_traces

    @property
    def execution_trace(self) -> ExecutionTrace:
        """The trace for this execution.

        Returns:
            The execution race
        """
        assert self._execution_trace, "No trace provided"
        return self._execution_trace

    @execution_trace.setter
    def execution_trace(self, trace: ExecutionTrace) -> None:
        """Set new trace.

        Args:
            trace: The new execution trace
        """
        self._execution_trace = trace

    def add_assertion_trace(self, trace_type: type, trace: at.AssertionTrace) -> None:
        """Add the given trace to the recorded assertion traces.

        Args:
            trace_type: the type of trace.
            trace: the trace to store.

        """
        self._assertion_traces[trace_type] = trace

    def has_test_exceptions(self) -> bool:
        """Returns true if any exceptions were thrown during the execution.

        Returns:
            Whether the test has exceptions
        """
        return bool(self._exceptions)

    def report_new_thrown_exception(self, stmt_idx: int, ex: Exception) -> None:
        """Report an exception that was thrown during execution.

        Args:
            stmt_idx: the index of the statement, that caused the exception
            ex: the exception
        """
        self._exceptions[stmt_idx] = ex

    def get_first_position_of_thrown_exception(self) -> int | None:
        """Provide the index of the first thrown exception or None.

        Returns:
            The index of the first thrown exception, if any
        """
        if self.has_test_exceptions():
            return min(self._exceptions.keys())
        return None

    def store_return_types(self, return_types: dict[int, type]) -> None:
        """Report that the statement with the given stmt_idx has type tp_.

        Args:
            return_types: The observed types for each statement index.
        """
        self._return_type_trace = return_types

    def delete_statement_data(self, deleted_statements: set[int]) -> None:
        """It may happen that the test case is modified after execution, for example,
        by removing unused primitives. We have to update the execution result to reflect
        this, otherwise the indexes maybe wrong.

        Args:
            deleted_statements: The indexes of the deleted statements
        """
        self._return_type_trace = ExecutionResult.shift_dict(
            self._return_type_trace, deleted_statements
        )
        self._exceptions = ExecutionResult.shift_dict(
            self._exceptions, deleted_statements
        )

    T = TypeVar("T")

    @staticmethod
    def shift_dict(to_shift: dict[int, T], deleted_indexes: set[int]) -> dict[int, T]:
        """Shifts the entries in the given dictionary by computing their new positions
        after the given statements were deleted.

        Args:
            to_shift: The dict to shift
            deleted_indexes: A set of deleted statement indexes.

        Returns:
            The shifted dict
        """
        # Count how many statements were deleted up to a given point
        shifts = {}
        delta = 0
        for idx in range(max(to_shift.keys(), default=0) + 1):
            if idx in deleted_indexes:
                delta += 1
            shifts[idx] = delta

        # Shift all indexes accordingly
        shifted = {}
        for stmt_idx, value in to_shift.items():
            if stmt_idx not in deleted_indexes:
                shifted[stmt_idx - shifts[stmt_idx]] = value
        return shifted

    def __str__(self) -> str:
        return (
            f"ExecutionResult(exceptions: {self._exceptions}, "
            + f"trace: {self._execution_trace})"
        )

    def __repr__(self) -> str:
        return self.__str__()


@dataclass
class ExecutionTrace:  # pylint: disable=too-many-instance-attributes
    """Stores trace information about the execution."""

    _logger = logging.getLogger(__name__)

    executed_code_objects: OrderedSet[int] = field(default_factory=OrderedSet)
    executed_predicates: dict[int, int] = field(default_factory=dict)
    true_distances: dict[int, float] = field(default_factory=dict)
    false_distances: dict[int, float] = field(default_factory=dict)
    covered_line_ids: OrderedSet[int] = field(default_factory=OrderedSet)
    executed_instructions: list[ExecutedInstruction] = field(default_factory=list)
    existing_assertions: list[TracedAssertion] = field(default_factory=list)

    def merge(self, other: ExecutionTrace) -> None:
        """Merge the values from the other execution trace.

        Args:
            other: Merges the other traces into this trace
        """
        self.executed_code_objects.update(other.executed_code_objects)
        for key, value in other.executed_predicates.items():
            self.executed_predicates[key] = self.executed_predicates.get(key, 0) + value
        self._merge_min(self.true_distances, other.true_distances)
        self._merge_min(self.false_distances, other.false_distances)
        self.covered_line_ids.update(other.covered_line_ids)
        shift: int = len(self.executed_instructions)
        self.executed_instructions.extend(other.executed_instructions)
        for traced_assertion in other.existing_assertions:
            self.existing_assertions.append(
                TracedAssertion(
                    traced_assertion.code_object_id,
                    traced_assertion.node_id,
                    traced_assertion.trace_position + shift,
                )
            )

    @staticmethod
    def _merge_min(target: dict[int, float], source: dict[int, float]) -> None:
        """Merge source into target. Minimum value wins.

        Args:
            target: the target to merge the values in
            source: the source of the merge
        """
        for key, value in source.items():
            target[key] = min(target.get(key, inf), value)

<<<<<<< HEAD
    def add_instruction(  # pylint: disable=too-many-arguments
        self,
        module: str,
        code_object_id: int,
        node_id: int,
        opcode: int,
        lineno: int,
        offset: int,
    ) -> None:
        """Creates a new ExecutedInstruction object and adds it to the trace.
=======
    def update_predicate_distances(
        self, distance_true: float, distance_false: float, predicate: int
    ) -> None:
        """Update the distances and predicate execution count.

        Args:
            distance_true: the measured true distance
            distance_false: the measured false distance
            predicate: the predicate id
        """
        self.executed_predicates[predicate] = (
            self.executed_predicates.get(predicate, 0) + 1
        )
        self.true_distances[predicate] = min(
            self.true_distances.get(predicate, inf), distance_true
        )
        self.false_distances[predicate] = min(
            self.false_distances.get(predicate, inf), distance_false
        )

>>>>>>> bed9f903

        Args:
            module: File name of the module containing the instruction
            code_object_id: code object containing the instruction
            node_id: the node of the code object containing the instruction
            opcode: the opcode of the instruction
            lineno: the line number of the instruction
            offset: the offset of the instruction
        """
        executed_instr = ExecutedInstruction(
            module, code_object_id, node_id, opcode, None, lineno, offset
        )
        self.executed_instructions.append(executed_instr)

    def add_memory_instruction(  # pylint: disable=too-many-arguments
        self,
        module: str,
        code_object_id: int,
        node_id: int,
        opcode: int,
        lineno: int,
        offset: int,
        arg_name: str,
        arg_address: int,
        is_mutable_type: bool,
        object_creation: bool,
    ) -> None:
        """Creates a new ExecutedMemoryInstruction object and adds it to the trace.

        Args:
            module: File name of the module containing the instruction
            code_object_id: code object containing the instruction
            node_id: the node of the code object containing the instruction
            opcode: the opcode of the instruction
            lineno: the line number of the instruction
            offset: the offset of the instruction
            arg_name: the name of the argument
            arg_address: the memory address of the argument
            is_mutable_type: if the argument is mutable
            object_creation: if the instruction creates the object used
        """
        executed_instr = ExecutedMemoryInstruction(
            module,
            code_object_id,
            node_id,
            opcode,
            arg_name,
            lineno,
            offset,
            arg_address,
            is_mutable_type,
            object_creation,
        )
        self.executed_instructions.append(executed_instr)

    def add_attribute_instruction(  # pylint: disable=too-many-arguments
        self,
        module: str,
        code_object_id: int,
        node_id: int,
        opcode: int,
        lineno: int,
        offset: int,
        attr_name: str,
        src_address: int,
        arg_address: int,
        is_mutable_type: bool,
    ) -> None:
        """Creates a new ExecutedAttributeInstruction object and
        adds it to the trace.

        Args:
            module: File name of the module containing the instruction
            code_object_id: code object containing the instruction
            node_id: the node of the code object containing the instruction
            opcode: the opcode of the instruction
            lineno: the line number of the instruction
            offset: the offset of the instruction
            attr_name: the name of the accessed attribute
            src_address: the memory address of the attribute
            arg_address: the memory address of the argument
            is_mutable_type: if the attribute is mutable
        """
        executed_instr = ExecutedAttributeInstruction(
            module,
            code_object_id,
            node_id,
            opcode,
            attr_name,
            lineno,
            offset,
            src_address,
            arg_address,
            is_mutable_type,
        )
        self.executed_instructions.append(executed_instr)

    def add_jump_instruction(  # pylint: disable=too-many-arguments
        self,
        module: str,
        code_object_id: int,
        node_id: int,
        opcode: int,
        lineno: int,
        offset: int,
        target_id: int,
    ) -> None:
        """Creates a new ExecutedControlInstruction object and adds it to the trace.

        Args:
            module: File name of the module containing the instruction
            code_object_id: code object containing the instruction
            node_id: the node of the code object containing the instruction
            opcode: the opcode of the instruction
            lineno: the line number of the instruction
            offset: the offset of the instruction
            target_id: the target offset to jump to
        """
        executed_instr = ExecutedControlInstruction(
            module, code_object_id, node_id, opcode, target_id, lineno, offset
        )
        self.executed_instructions.append(executed_instr)

    def add_call_instruction(  # pylint: disable=too-many-arguments
        self,
        module: str,
        code_object_id: int,
        node_id: int,
        opcode: int,
        lineno: int,
        offset: int,
        arg: int,
    ) -> None:
        """Creates a new ExecutedCallInstruction object and adds it to the trace.

        Args:
            module: File name of the module containing the instruction
            code_object_id: code object containing the instruction
            node_id: the node of the code object containing the instruction
            opcode: the opcode of the instruction
            lineno: the line number of the instruction
            offset: the offset of the instruction
            arg: the argument to the instruction
        """
        executed_instr = ExecutedCallInstruction(
            module, code_object_id, node_id, opcode, arg, lineno, offset
        )

        self.executed_instructions.append(executed_instr)

    def add_return_instruction(  # pylint: disable=too-many-arguments
        self,
        module: str,
        code_object_id: int,
        node_id: int,
        opcode: int,
        lineno: int,
        offset: int,
    ) -> None:
        """Creates a new ExecutedReturnInstruction object and adds it to the trace.

        Args:
            module: File name of the module containing the instruction
            code_object_id: code object containing the instruction
            node_id: the node of the code object containing the instruction
            opcode: the opcode of the instruction
            lineno: the line number of the instruction
            offset: the offset of the instruction
        """
        executed_instr = ExecutedReturnInstruction(
            module, code_object_id, node_id, opcode, None, lineno, offset
        )

        self.executed_instructions.append(executed_instr)


@dataclass
class LineMetaData:
    """Stores meta data of a line."""

    # id of the code object where the line is first defined
    code_object_id: int

    # name of the file containing a line
    file_name: str

    # Line number where the predicate is defined.
    line_number: int

    def __hash__(self):
        # code object id is not checked since file
        # and line number are the unique identifiers
        return 31 + self.line_number + hash(self.file_name)

    def __eq__(self, other: Any) -> bool:
        if self is other:
            return True
        if not isinstance(other, LineMetaData):
            return False
        # code object id is not checked since file
        # and line number are the unique identifiers
        return (
            self.line_number == other.line_number and self.file_name == other.file_name
        )


@dataclass
class KnownData:
    """Contains known code objects and predicates.
    FIXME(fk) better class name...
    """

    # Maps all known ids of Code Objects to meta information
    existing_code_objects: dict[int, CodeObjectMetaData] = field(default_factory=dict)

    # Stores which of the existing code objects do not contain a branch, i.e.,
    # they do not contain a predicate. Every code object is initially seen as
    # branch-less until a predicate is registered for it.
    branch_less_code_objects: OrderedSet[int] = field(default_factory=OrderedSet)

    # Maps all known ids of predicates to meta information
    existing_predicates: dict[int, PredicateMetaData] = field(default_factory=dict)

    # stores which line id represents which line in which file
    existing_lines: dict[int, LineMetaData] = field(default_factory=dict)

    # stores known memory attribute object addresses
    object_addresses: OrderedSet[int] = field(default_factory=OrderedSet)


# pylint: disable=too-many-public-methods, too-many-instance-attributes
class ExecutionTracer:
    """Tracks branch distances and covered statements during execution.
    The results are stored in an execution trace."""

    _logger = logging.getLogger(__name__)

    class TracerLocalState(threading.local):  # pylint:disable=too-few-public-methods
        """Encapsulate state that is thread specific."""

        def __init__(self):
            super().__init__()
            self.enabled = True
            self.trace = ExecutionTrace()

    def __init__(self) -> None:
        self._known_data = KnownData()
        # Contains the trace information that is generated when a module is imported
        self._import_trace = ExecutionTrace()

        # Thread local state
        self._thread_local_state = ExecutionTracer.TracerLocalState()

        self.init_trace()
        self._current_thread_identifier: int | None = None

    @property
    def current_thread_identifier(self) -> int | None:
        """Get the current thread identifier.

        Returns:
            The current thread identifier
        """
        return self._current_thread_identifier

    @current_thread_identifier.setter
    def current_thread_identifier(self, current: int) -> None:
        """Set the current thread identifier. Tracing calls from any other thread
        are ignored.

        Args:
            current: the current thread
        """
        self._current_thread_identifier = current

    @property
    def import_trace(self) -> ExecutionTrace:
        """The trace that was generated when the SUT was imported.

        Returns:
            The execution trace after executing the import statements
        """
        copied = ExecutionTrace()
        copied.merge(self._import_trace)
        return copied

    def get_known_data(self) -> KnownData:
        """Provide known data.

        Returns:
            The known data about the execution
        """
        return self._known_data

    def reset(self) -> None:
        """Resets everything.

        Should be called before instrumentation. Clears all data, so we can handle a
        reload of the SUT.
        """
        self._known_data = KnownData()
        self._import_trace = ExecutionTrace()
        self.init_trace()

    def store_import_trace(self) -> None:
        """Stores the current trace as the import trace.

        Should only be done once, after a module was loaded. The import trace will be
        merged into every subsequently recorded trace.
        """
        self._import_trace = self._thread_local_state.trace
        self.init_trace()

    def init_trace(self) -> None:
        """Create a new trace that only contains the trace data from the import."""
        new_trace = ExecutionTrace()
        new_trace.merge(self._import_trace)
        self._thread_local_state.trace = new_trace

    def _is_disabled(self) -> bool:
        """Should we track anything?

        We might have to disable tracing, e.g. when calling __eq__ ourselves.
        Otherwise, we create an endless recursion.

        Returns:
            Whether we should track anything
        """
        return not self._thread_local_state.enabled

    def enable(self) -> None:
        """Enable tracing."""
        self._thread_local_state.enabled = True

    def disable(self) -> None:
        """Disable tracing."""
        self._thread_local_state.enabled = False

    def get_trace(self) -> ExecutionTrace:
        """Get the trace with the current information.

        Returns:
            The current execution trace
        """
        return self._thread_local_state.trace

    def register_code_object(self, meta: CodeObjectMetaData) -> int:
        """Declare that a code object exists.

        Args:
            meta: the code objects existing

        Returns:
            the id of the code object, which can be used to identify the object
            during instrumentation.
        """
        code_object_id = len(self._known_data.existing_code_objects)
        self._known_data.existing_code_objects[code_object_id] = meta
        self._known_data.branch_less_code_objects.add(code_object_id)
        return code_object_id

    def executed_code_object(self, code_object_id: int) -> None:
        """Mark a code object as executed.

        This means, that the routine which refers to this code object was at least
        called once.

        Args:
            code_object_id: the code object id to mark

        Raises:
            RuntimeError: raised when called from another thread
        """
        if threading.current_thread().ident != self._current_thread_identifier:
            raise RuntimeError(
                "The current thread shall not be executed any more, thus I kill it."
            )

        assert (
            code_object_id in self._known_data.existing_code_objects
        ), "Cannot trace unknown code object"
        self._thread_local_state.trace.executed_code_objects.add(code_object_id)

    def register_predicate(self, meta: PredicateMetaData) -> int:
        """Declare that a predicate exists.

        Args:
            meta: Meta data about the predicates

        Returns:
            the id of the predicate, which can be used to identify the predicate
            during instrumentation.
        """
        predicate_id = len(self._known_data.existing_predicates)
        self._known_data.existing_predicates[predicate_id] = meta
        self._known_data.branch_less_code_objects.discard(meta.code_object_id)
        return predicate_id

    def executed_compare_predicate(
        self, value1, value2, predicate: int, cmp_op: Compare
    ) -> None:
        """A predicate that is based on a comparison was executed.

        Args:
            value1: the first value
            value2: the second value
            predicate: the predicate identifier
            cmp_op: the compare operation

        Raises:
            RuntimeError: raised when called from another thread.
            AssertionError: when encountering an unknown compare op.
        """
        if threading.current_thread().ident != self._current_thread_identifier:
            raise RuntimeError(
                "The current thread shall not be executed any more, thus I kill it."
            )

        if self._is_disabled():
            return

        try:
            self.disable()
            assert (
                predicate in self._known_data.existing_predicates
            ), "Cannot trace unknown predicate"
            match cmp_op:
                case Compare.EQ:
                    distance_true, distance_false = _eq(value1, value2), _neq(
                        value1, value2
                    )
                case Compare.NE:
                    distance_true, distance_false = _neq(value1, value2), _eq(
                        value1, value2
                    )
                case Compare.LT:
                    distance_true, distance_false = (
                        _lt(value1, value2),
                        _le(value2, value1),
                    )
                case Compare.LE:
                    distance_true, distance_false = (
                        _le(value1, value2),
                        _lt(value2, value1),
                    )
                case Compare.GT:
                    distance_true, distance_false = (
                        _lt(value2, value1),
                        _le(value1, value2),
                    )
                case Compare.GE:
                    distance_true, distance_false = (
                        _le(value2, value1),
                        _lt(value1, value2),
                    )
                case Compare.IN:
                    distance_true, distance_false = (
                        _in(value1, value2),
                        _nin(value1, value2),
                    )
                case Compare.NOT_IN:
                    distance_true, distance_false = (
                        _nin(value1, value2),
                        _in(value1, value2),
                    )
                case Compare.IS:
                    distance_true, distance_false = (
                        _is(value1, value2),
                        _isn(value1, value2),
                    )
                case Compare.IS_NOT:
                    distance_true, distance_false = (
                        _isn(value1, value2),
                        _is(value1, value2),
                    )
                case _:
                    raise AssertionError("Unknown compare op")
            self._update_metrics(distance_false, distance_true, predicate)
        finally:
            self.enable()

    def executed_bool_predicate(self, value, predicate: int) -> None:
        """A predicate that is based on a boolean value was executed.

        Args:
            value: the value
            predicate: the predicate identifier

        Raises:
            RuntimeError: raised when called from another thread
        """
        if threading.current_thread().ident != self._current_thread_identifier:
            raise RuntimeError(
                "The current thread shall not be executed any more, thus I kill it."
            )

        if self._is_disabled():
            return

        try:
            self.disable()
            assert (
                predicate in self._known_data.existing_predicates
            ), "Cannot trace unknown predicate"
            distance_true = 0.0
            distance_false = 0.0
            if value:
                if isinstance(value, Sized):
                    # Sized instances evaluate to False if they are empty,
                    # and to True otherwise, thus we can use their size as a distance
                    # measurement.
                    distance_false = len(value)
                elif is_numeric(value):
                    # For numeric value, we can use their absolute value
                    distance_false = abs(value)
                else:
                    # Necessary to use inf instead of 1.0 here,
                    # so that a value for which we can't compute a false distance
                    # always has the greatest distance to the false branch than an
                    # object for which we can compute a distance.
                    distance_false = inf
            else:
                distance_true = 1.0

            self._update_metrics(distance_false, distance_true, predicate)
        finally:
            self.enable()

    def executed_exception_match(self, err, exc, predicate: int):
        """A predicate that is based on exception matching was executed.

        Args:
            err: The raised exception
            exc: The matching condition
            predicate: the predicate identifier

        Raises:
            RuntimeError: raised when called from another thread
        """
        if threading.current_thread().ident != self._current_thread_identifier:
            raise RuntimeError(
                "The current thread shall not be executed any more, thus I kill it."
            )

        if self._is_disabled():
            return

        try:
            self.disable()
            assert (
                predicate in self._known_data.existing_predicates
            ), "Cannot trace unknown predicate"
            distance_true = 0.0
            distance_false = 0.0
            if given_exception_matches(err, exc):
                distance_false = 1.0
            else:
                distance_true = 1.0

            self._update_metrics(distance_false, distance_true, predicate)
        finally:
            self.enable()

    def track_line_visit(self, line_id: int) -> None:
        """Tracks the visit of a line.

        Args:
            line_id: the if of the line that was visited

        Raises:
            RuntimeError: raised when called from another thread
        """
        if threading.current_thread().ident != self._current_thread_identifier:
            raise RuntimeError(
                "The current thread shall not be executed any more, thus I kill it."
            )

        if self._is_disabled():
            return

        self._thread_local_state.trace.covered_line_ids.add(line_id)

    def register_line(
        self, code_object_id: int, file_name: str, line_number: int
    ) -> int:
        """Tracks the existence of a line.

        Args:
            code_object_id: The id of the code object that contains the line
            file_name: The file in which the statement is
            line_number: The line of the statement to track

        Returns:
            the id of the registered line
        """
        line_meta = LineMetaData(code_object_id, file_name, line_number)
        if line_meta not in self._known_data.existing_lines.values():
            line_id = len(self._known_data.existing_lines)
            self._known_data.existing_lines[line_id] = line_meta
        else:
            index = list(self._known_data.existing_lines.values()).index(line_meta)
            line_id = list(self._known_data.existing_lines.keys())[index]
        return line_id

    def _update_metrics(
        self, distance_false: float, distance_true: float, predicate: int
    ):
        assert (
            predicate in self._known_data.existing_predicates
        ), "Cannot update unknown predicate"
        assert distance_true >= 0.0, "True distance cannot be negative"
        assert distance_false >= 0.0, "False distance cannot be negative"
        assert (distance_true == 0.0) ^ (
            distance_false == 0.0
        ), "Exactly one distance must be 0.0, i.e., one branch must be taken."
        self._thread_local_state.trace.update_predicate_distances(
            distance_true=distance_true,
            distance_false=distance_false,
            predicate=predicate,
        )

    def track_generic(  # pylint: disable=too-many-arguments
        self,
        module: str,
        code_object_id: int,
        node_id: int,
        opcode: int,
        lineno: int,
        offset: int,
    ) -> None:
        """Track a generic instruction inside the trace.

        Note: This method is referenced by name in the instrumentation
        for checked coverage. To avoid circular imports, the name is simply written
        as string, so if this method is renamed, please adjust the string in the
        instrumentation. Otherwise, the checked coverage instrumentation breaks!

        Args:
            module: File name of the module containing the instruction
            code_object_id: code object containing the instruction
            node_id: the node of the code object containing the instruction
            opcode: the opcode of the instruction
            lineno: the line number of the instruction
            offset: the offset of the instruction

        Raises:
            RuntimeError: raised when called from another thread
        """
        if threading.current_thread().ident != self._current_thread_identifier:
            raise RuntimeError(
                "The current thread shall not be executed any more, thus I kill it."
            )

        if self._is_disabled():
            return

        self._trace.add_instruction(
            module, code_object_id, node_id, opcode, lineno, offset
        )

    def track_memory_access(  # pylint: disable=too-many-arguments
        self,
        module: str,
        code_object_id: int,
        node_id: int,
        opcode: int,
        lineno: int,
        offset: int,
        arg: Union[str, CellVar, FreeVar],
        arg_address: int,
        arg_type: type,
    ) -> None:
        """Track a memory access instruction in the trace.

        Note: This method is referenced by name in the instrumentation
        for checked coverage. To avoid circular imports, the name is simply written
        as string, so if this method is renamed, please adjust the string in the
        instrumentation. Otherwise, the checked coverage instrumentation breaks!

        Args:
            module: File name of the module containing the instruction
            code_object_id: code object containing the instruction
            node_id: the node of the code object containing the instruction
            opcode: the opcode of the instruction
            lineno: the line number of the instruction
            offset: the offset of the instruction
            arg: the used variable
            arg_address: the memory address of the variable
            arg_type: the type of the variable

        Raises:
            ValueError: when no argument is given
            RuntimeError: raised when called from another thread
        """
        if threading.current_thread().ident != self._current_thread_identifier:
            raise RuntimeError(
                "The current thread shall not be executed any more, thus I kill it."
            )

        if self._is_disabled():
            return

        if not arg:
            if opcode != op.IMPORT_NAME:  # IMPORT_NAMEs may not have an argument
                raise ValueError("A memory access instruction must have an argument")
        if isinstance(arg, (CellVar, FreeVar)):
            arg = arg.name

        # Determine if this is a mutable type
        mutable_type = True
        if arg_type in immutable_types:
            mutable_type = False

        # Determine if this is a definition of a completely new object
        # (required later during slicing)
        object_creation = False
        if arg_address and arg_address not in self.get_known_data().object_addresses:
            object_creation = True
            self._known_data.object_addresses.append(arg_address)

        self._trace.add_memory_instruction(
            module,
            code_object_id,
            node_id,
            opcode,
            lineno,
            offset,
            arg,
            arg_address,
            mutable_type,
            object_creation,
        )

    def track_attribute_access(  # pylint: disable=too-many-arguments
        self,
        module: str,
        code_object_id: int,
        node_id: int,
        opcode: int,
        lineno: int,
        offset: int,
        attr_name: str,
        src_address: int,
        arg_address: int,
        arg_type: type,
    ) -> None:
        """Track an attribute access instruction in the trace.

        Note: This method is referenced by name in the instrumentation
        for checked coverage. To avoid circular imports, the name is simply written
        as string, so if this method is renamed, please adjust the string in the
        instrumentation. Otherwise, the checked coverage instrumentation breaks!

        Args:
            module: File name of the module containing the instruction
            code_object_id: code object containing the instruction
            node_id: the node of the code object containing the instruction
            opcode: the opcode of the instruction
            lineno: the line number of the instruction
            offset: the offset of the instruction
            attr_name: the name of the accessed attribute
            src_address: the memory address of the attribute
            arg_address: the memory address of the argument
            arg_type: the type of argument

        Raises:
            RuntimeError: raised when called from another thread
        """
        if threading.current_thread().ident != self._current_thread_identifier:
            raise RuntimeError(
                "The current thread shall not be executed any more, thus I kill it."
            )

        if self._is_disabled():
            return

        # Different built-in methods and functions often have the same address when
        # accessed sequentially.
        # The address is not recorded in such cases.
        if arg_type is BuiltinMethodType or arg_type is BuiltinFunctionType:
            arg_address = -1

        # Determine if this is a mutable type
        mutable_type = True
        if arg_type in immutable_types:
            mutable_type = False

        self._trace.add_attribute_instruction(
            module,
            code_object_id,
            node_id,
            opcode,
            lineno,
            offset,
            attr_name,
            src_address,
            arg_address,
            mutable_type,
        )

    def track_jump(  # pylint: disable=too-many-arguments
        self,
        module: str,
        code_object_id: int,
        node_id: int,
        opcode: int,
        lineno: int,
        offset: int,
        target_id: int,
    ) -> None:
        """Track a jump instruction in the trace.

        Note: This method is referenced by name in the instrumentation
        for checked coverage. To avoid circular imports, the name is simply written
        as string, so if this method is renamed, please adjust the string in the
        instrumentation. Otherwise, the checked coverage instrumentation breaks!

        Args:
            module: File name of the module containing the instruction
            code_object_id: code object containing the instruction
            node_id: the node of the code object containing the instruction
            opcode: the opcode of the instruction
            lineno: the line number of the instruction
            offset: the offset of the instruction
            target_id: the offset of the target of the jump

        Raises:
            RuntimeError: raised when called from another thread
        """
        if threading.current_thread().ident != self._current_thread_identifier:
            raise RuntimeError(
                "The current thread shall not be executed any more, thus I kill it."
            )

        if self._is_disabled():
            return

        self._trace.add_jump_instruction(
            module, code_object_id, node_id, opcode, lineno, offset, target_id
        )

    def track_call(  # pylint: disable=too-many-arguments
        self,
        module: str,
        code_object_id: int,
        node_id: int,
        opcode: int,
        lineno: int,
        offset: int,
        arg: int,
    ) -> None:
        """Track a method call instruction in the trace.

        Note: This method is referenced by name in the instrumentation
        for checked coverage. To avoid circular imports, the name is simply written
        as string, so if this method is renamed, please adjust the string in the
        instrumentation. Otherwise, the checked coverage instrumentation breaks!

        Args:
            module: File name of the module containing the instruction
            code_object_id: code object containing the instruction
            node_id: the node of the code object containing the instruction
            opcode: the opcode of the instruction
            lineno: the line number of the instruction
            offset: the offset of the instruction
            arg: the argument used in the method call

        Raises:
            RuntimeError: raised when called from another thread
        """
        if threading.current_thread().ident != self._current_thread_identifier:
            raise RuntimeError(
                "The current thread shall not be executed any more, thus I kill it."
            )

        if self._is_disabled():
            return

        self._trace.add_call_instruction(
            module, code_object_id, node_id, opcode, lineno, offset, arg
        )

    def track_return(  # pylint: disable=too-many-arguments
        self,
        module: str,
        code_object_id: int,
        node_id: int,
        opcode: int,
        lineno: int,
        offset: int,
    ) -> None:
        """Track a return instruction in the trace.

        Note: This method is referenced by name in the instrumentation
        for checked coverage. To avoid circular imports, the name is simply written
        as string, so if this method is renamed, please adjust the string in the
        instrumentation. Otherwise, the checked coverage instrumentation breaks!

        Args:
            module: File name of the module containing the instruction
            code_object_id: code object containing the instruction
            node_id: the node of the code object containing the instruction
            opcode: the opcode of the instruction
            lineno: the line number of the instruction
            offset: the offset of the instruction

        Raises:
            RuntimeError: raised when called from another thread
        """
        if threading.current_thread().ident != self._current_thread_identifier:
            raise RuntimeError(
                "The current thread shall not be executed any more, thus I kill it."
            )

        if self._is_disabled():
            return

        self._trace.add_return_instruction(
            module, code_object_id, node_id, opcode, lineno, offset
        )

    def register_exception_assertion(self) -> None:
        """Track the position of an exception assertion in the trace.

        Normally, to track an assertion, we trace the POP_JUMP_IF_TRUE instruction
        contained by each assertion. The pytest exception assertion does not use
        an assertion containing this instruction.
        Therefore, we trace the instruction that was last executed before
        the exception.

        Raises:
            RuntimeError: raised when called from another thread
        """
        if threading.current_thread().ident != self._current_thread_identifier:
            raise RuntimeError(
                "The current thread shall not be executed any more, thus I kill it."
            )

        if self._is_disabled():
            return

        trace = self.get_trace()
        error_call_position = len(trace.executed_instructions) - 1
        error_causing_instr = trace.executed_instructions[error_call_position]
        code_object_id = error_causing_instr.code_object_id
        node_id = error_causing_instr.node_id
        trace.existing_assertions.append(
            TracedAssertion(code_object_id, node_id, error_call_position)
        )

    def register_assertion_position(self, code_object_id: int, node_id: int) -> None:
        """Track the position of an assertion in the trace.

        Args:
            code_object_id: code object containing the assertion to register
            node_id: the id of the node containing the assertion to register

        Raises:
            RuntimeError: raised when called from another thread
        """
        if threading.current_thread().ident != self._current_thread_identifier:
            raise RuntimeError(
                "The current thread shall not be executed any more, thus I kill it."
            )

        if self._is_disabled():
            return

        exec_instr = self.get_trace().executed_instructions
        pop_jump_if_true_position = len(exec_instr) - 1
        for instr in reversed(exec_instr):
            if instr.opcode == op.POP_JUMP_IF_TRUE:
                break
            pop_jump_if_true_position -= 1
        assert (
            pop_jump_if_true_position != -1
        ), "Node in code object did not contain a POP_JUMP_IF_TRUE instruction"

        self._trace.existing_assertions.append(
            TracedAssertion(
                code_object_id,
                node_id,
                pop_jump_if_true_position,
            )
        )

    @staticmethod
    def attribute_lookup(object_type, attribute: str) -> int:
        """Check the dictionary of classes making up the MRO (_PyType_Lookup)
        The attribute must be a data descriptor to be prioritized here

        Args:
            object_type: The type object to check
            attribute: the attribute to check for in the class

        Returns:
            The id of the object type or the class if it has the attribute, -1 otherwise
        """

        for cls in type(object_type).__mro__:
            if attribute in cls.__dict__:
                # Class in the MRO hierarchy has attribute
                if inspect.isdatadescriptor(cls.__dict__.get(attribute)):
                    # Class has attribute and attribute is a data descriptor
                    return id(cls)

        # This would lead to an infinite recursion and thus a crash of the program
        if attribute in ("__getattr__", "__getitem__"):
            return -1
        # Check if the dictionary of the object on which lookup is performed
        if hasattr(object_type, "__dict__") and object_type.__dict__:
            if attribute in object_type.__dict__:
                return id(object_type)
        if hasattr(object_type, "__slots__") and object_type.__slots__:
            if attribute in object_type.__slots__:
                return id(object_type)

        # Check if attribute in MRO hierarchy (no need for data descriptor)
        for cls in type(object_type).__mro__:
            if attribute in cls.__dict__:
                return id(cls)

        return -1

    def __repr__(self) -> str:
        return "ExecutionTracer"

    def lineids_to_linenos(self, line_ids: OrderedSet[int]) -> OrderedSet[int]:
        """Convenience method to translate line ids to line numbers.

        Args:
            line_ids: The ids that should be translated.

        Returns:
            The line numbers.
        """
        return OrderedSet(
            [
                self._known_data.existing_lines[line_id].line_number
                for line_id in line_ids
            ]
        )


@dataclass
class TracedAssertion:
    """Data class for assertions of a testcase traced during execution for slicing"""

    code_object_id: int
    node_id: int
    trace_position: int


@dataclass(frozen=True)
class ExecutedInstruction:
    """Represents an executed bytecode instruction with additional information."""

    file: str
    code_object_id: int
    node_id: int
    opcode: int
    argument: int | str | None
    lineno: int
    offset: int

    @property
    def name(self) -> str:
        """Returns the name of the executed instruction.

        Returns:
            The name of the executed instruction.
        """
        return opname[self.opcode]

    @staticmethod
    def is_jump() -> bool:
        """Returns whether the executed instruction is a jump condition.

        Returns:
            True, if the instruction is a jump condition, False otherwise.
        """
        return False

    def __str__(self) -> str:
        return (
            f"{'(-)':<7} {self.file:<40} {opname[self.opcode]:<72} "
            f"{self.code_object_id:02d} @ line: {self.lineno:d}-{self.offset:d}"
        )


@dataclass(frozen=True)
class ExecutedMemoryInstruction(ExecutedInstruction):
    """Represents an executed instructions which read from or wrote to memory."""

    arg_address: int
    is_mutable_type: bool
    object_creation: bool

    def __str__(self) -> str:
        if not self.arg_address:
            arg_address = -1
        else:
            arg_address = self.arg_address
        return (
            f"{'(mem)':<7} {self.file:<40} {opname[self.opcode]:<20} "
            f"{self.argument:<25} {hex(arg_address):<25} {self.code_object_id:02d}"
            f"@ line: {self.lineno:d}-{self.offset:d}"
        )


@dataclass(frozen=True)
class ExecutedAttributeInstruction(ExecutedInstruction):
    """
    Represents an executed instructions which accessed an attribute.

    We prepend each accessed attribute with the address of the object the attribute
    is taken from. This allows to build correct def-use pairs during backward traversal.
    """

    src_address: int
    arg_address: int
    is_mutable_type: bool

    @property
    def combined_attr(self):
        """Format the source address and the argument
        for an ExecutedAttributeInstruction.

        Returns:
            A string representation of the attribute in memory
        """
        return f"{hex(self.src_address)}_{self.argument}"

    def __str__(self) -> str:
        return (
            f"{'(attr)':<7} {self.file:<40} {opname[self.opcode]:<20} "
            f"{self.combined_attr:<51} {self.code_object_id:02d} "
            f"@ line: {self.lineno:d}-{self.offset:d}"
        )


@dataclass(frozen=True)
class ExecutedControlInstruction(ExecutedInstruction):
    """Represents an executed control flow instruction."""

    @staticmethod
    def is_jump() -> bool:
        """Returns whether the executed instruction is a jump condition.

        Returns:
            True, if the instruction is a jump condition, False otherwise.
        """
        return True

    def __str__(self) -> str:
        return (
            f"{'(crtl)':<7} {self.file:<40} {opname[self.opcode]:<20} "
            f"{self.argument:<51} {self.code_object_id:02d} "
            f"@ line: {self.lineno:d}-{self.offset:d}"
        )


@dataclass(frozen=True)
class ExecutedCallInstruction(ExecutedInstruction):
    """Represents an executed call instruction."""

    def __str__(self) -> str:
        return (
            f"{'(func)':<7} {self.file:<40} {opname[self.opcode]:<72} "
            f"{self.code_object_id:02d} @ line: {self.lineno:d}-{self.offset:d}"
        )


@dataclass(frozen=True)
class ExecutedReturnInstruction(ExecutedInstruction):
    """Represents an executed return instruction."""

    def __str__(self) -> str:
        return (
            f"{'(ret)':<7} {self.file:<40} {opname[self.opcode]:<72} "
            f"{self.code_object_id:02d} @ line: {self.lineno:d}-{self.offset:d}"
        )


def _eq(val1, val2) -> float:
    """Distance computation for '=='

    Args:
        val1: the first value
        val2: the second value

    Returns:
        the distance
    """
    if val1 == val2:
        return 0.0
    if is_numeric(val1) and is_numeric(val2):
        return abs(val1 - val2)
    if is_string(val1) and is_string(val2):
        return levenshtein_distance(val1, val2)
    if is_bytes(val1) and is_bytes(val2):
        return levenshtein_distance(
            val1.decode("iso-8859-1"), val2.decode("iso-8859-1")
        )
    return inf


def _neq(val1, val2) -> float:
    """Distance computation for '!='

    Args:
        val1: the first value
        val2: the second value

    Returns:
        the distance
    """
    if val1 != val2:
        return 0.0
    return 1.0


def _lt(val1, val2) -> float:
    """Distance computation for '<'

    Args:
        val1: the first value
        val2: the second value

    Returns:
        the distance
    """
    if val1 < val2:
        return 0.0
    if is_numeric(val1) and is_numeric(val2):
        return (val1 - val2) + 1.0
    return inf


def _le(val1, val2) -> float:
    """Distance computation for '<='

    Args:
        val1: the first value
        val2: the second value

    Returns:
        the distance
    """
    if val1 <= val2:
        return 0.0
    if is_numeric(val1) and is_numeric(val2):
        return (val1 - val2) + 1.0
    return inf


def _in(val1, val2) -> float:
    """Distance computation for 'in'

    Args:
        val1: the first value
        val2: the second value

    Returns:
        the distance
    """
    if val1 in val2:
        return 0.0
    # TODO(fk) maybe limit this to certain collections?
    #  Check only if collection size is within some range,
    #  otherwise the check might take very long.

    # Use smallest distance to any element.
    return min([_eq(val1, v) for v in val2] + [inf])


def _nin(val1, val2) -> float:
    """Distance computation for 'not in'

    Args:
        val1: the first value
        val2: the second value

    Returns:
        the distance
    """
    if val1 not in val2:
        return 0.0
    return 1.0


def _is(val1, val2) -> float:
    """Distance computation for 'is'

    Args:
        val1: the first value
        val2: the second value

    Returns:
        the distance
    """
    if val1 is val2:
        return 0.0
    return 1.0


def _isn(val1, val2) -> float:
    """Distance computation for 'is not'

    Args:
        val1: the first value
        val2: the second value

    Returns:
        the distance
    """
    if val1 is not val2:
        return 0.0
    return 1.0


class ModuleProvider:
    """Class for providing modules."""

    def __init__(self):
        self._mutated_module_aliases: dict[str, ModuleType] = {}

    def get_module(self, module_name: str) -> ModuleType:
        """
        Provides a module either from sys.modules or if a mutated version for the given
        module name exists than the mutated version of the module will be returned.

        Args:
            module_name: string for the module alias, which should be loaded

        Returns:
            the module which should be loaded.
        """
        if (
            mutated_module := self._mutated_module_aliases.get(module_name, None)
        ) is not None:
            return mutated_module
        return sys.modules[module_name]

    def add_mutated_version(self, module_name: str, mutated_module: ModuleType) -> None:
        """
        Adds a mutated version of a module to the collection of mutated alias of
        normal modules.

        Args:
            module_name: for the module name of the module, which should be mutated.
            mutated_module: the custom module, which should be used.
        """
        self._mutated_module_aliases[module_name] = mutated_module

    def clear_mutated_modules(self):
        """Clear the existing aliases."""
        self._mutated_module_aliases.clear()

    @staticmethod
    def reload_module(module_name: str) -> None:
        """
        Reloads the given module.

        Args:
            module_name: the module to reload.
        """
        reload(sys.modules[module_name])


class TestCaseExecutor:
    """An executor that executes the generated test cases."""

    _logger = logging.getLogger(__name__)

    def __init__(
        self, tracer: ExecutionTracer, module_provider: ModuleProvider | None = None
    ) -> None:
        """Create new test case executor.

        Args:
            tracer: the execution tracer
            module_provider: The used module provider
        """
        # Repeatedly opening/closing devnull caused problems.
        # This is closed when Pynguin terminates, since we don't need this output
        # anyway this is ok.
        # pylint:disable=unspecified-encoding,consider-using-with
        self._null_file = open(os.devnull, mode="w")

        self._module_provider = (
            module_provider if module_provider is not None else ModuleProvider()
        )
        self._tracer = tracer
        self._observers: list[ExecutionObserver] = []
        checked_adapter = CheckedCoverageInstrumentation(self._tracer)
        self._checked_transformer = InstrumentationTransformer(
            self._tracer, [checked_adapter]
        )

        def log_thread_exception(arg):
            self._logger.error(
                "Exception in Thread: %s",
                arg.thread,
                exc_info=(arg.exc_type, arg.exc_value, arg.exc_traceback),
            )

        # Set our own exception hook, so timeout related errors in executing threads
        # are not spilled out to stderr and clutter our formatted output but are send
        # to the logger
        threading.excepthook = log_thread_exception

    @property
    def module_provider(self) -> ModuleProvider:
        """The module provider used by this executor.

        Returns:
            The used module provider
        """
        return self._module_provider

    def add_observer(self, observer: ExecutionObserver) -> None:
        """Add an execution observer.

        Args:
            observer: the observer to be added.
        """
        self._observers.append(observer)

    def clear_observers(self) -> None:
        """Remove all existing observers."""
        self._observers.clear()

    @property
    def tracer(self) -> ExecutionTracer:
        """Provide access to the execution tracer.

        Returns:
            The execution tracer
        """
        return self._tracer

    def execute(
        self,
        test_case: tc.TestCase,
        instrument_test: bool = False,
    ) -> ExecutionResult:
        """Executes all statements of the given test case.

        Args:
            test_case: the test case that should be executed.
            instrument_test: if the test case itself needs to be
                instrumented before execution

        Raises:
            RuntimeError: If something goes wrong inside Pynguin during execution.

        Returns:
            Result of the execution
        """
        with contextlib.redirect_stdout(self._null_file):
            with contextlib.redirect_stderr(self._null_file):
                return_queue: Queue[ExecutionResult] = Queue()
                thread = threading.Thread(
                    target=self._execute_test_case,
                    args=(test_case, return_queue, instrument_test),
                    daemon=True,
                )
                thread.start()
                # Set a timeout for the thread execution of at most 5 seconds.
                thread.join(timeout=min(5, len(test_case.statements)))
                if thread.is_alive():
                    # Set thread ident to invalid value, such that the tracer
                    # kills the thread
                    self._tracer.current_thread_identifier = -1
                    result = ExecutionResult(timeout=True)
                    self._logger.warning("Experienced timeout from test-case execution")
                else:
                    try:
                        result = return_queue.get(block=False)
                    except Empty as ex:
                        self._logger.error("Finished thread did not return a result.")
                        raise RuntimeError("Bug in Pynguin!") from ex
        self._after_test_case_execution_outside_thread(test_case, result)
        return result

    def _before_test_case_execution(self, test_case: tc.TestCase) -> None:
        self._tracer.init_trace()
        for observer in self._observers:
            observer.before_test_case_execution(test_case)

    def _execute_test_case(
        self, test_case: tc.TestCase, result_queue: Queue, instrument_test: bool
    ) -> None:
        self._before_test_case_execution(test_case)
        result = ExecutionResult()
        exec_ctx = ExecutionContext(self._module_provider)
        self._tracer.current_thread_identifier = threading.current_thread().ident
        for idx, statement in enumerate(test_case.statements):
            self._before_statement_execution(statement, exec_ctx)
            exception = self._execute_statement(statement, exec_ctx, instrument_test)
            self._after_statement_execution(statement, exec_ctx, exception)
            if exception is not None:
                result.report_new_thrown_exception(idx, exception)
                break
        self._after_test_case_execution_inside_thread(test_case, result)
        result_queue.put(result)

    def _after_test_case_execution_inside_thread(
        self, test_case: tc.TestCase, result: ExecutionResult
    ) -> None:
        """Collect the trace data after each executed test case.

        Args:
            test_case: The executed test case
            result: The execution result
        """
        result.execution_trace = self._tracer.get_trace()
        for observer in self._observers:
            observer.after_test_case_execution_inside_thread(test_case, result)

    def _after_test_case_execution_outside_thread(
        self, test_case: tc.TestCase, result: ExecutionResult
    ) -> None:
        """Process results outside of thread.

        Args:
            test_case: The executed test case
            result: The execution result
        """
        for observer in self._observers:
            observer.after_test_case_execution_outside_thread(test_case, result)

    def _before_statement_execution(
        self,
        statement: stmt.Statement,
        exec_ctx: ExecutionContext,
    ) -> None:
        # Check if the current thread is still the one that should be executing
        # Otherwise raise an exception to kill it.
        if self.tracer.current_thread_identifier != threading.current_thread().ident:
            # Kill this thread
            raise RuntimeError(
                "The current thread shall not be executed any more, thus I kill it."
            )

        # We need to disable the tracer, because an observer might interact with an
        # object of the SUT via the ExecutionContext and trigger code execution, which
        # is not caused by the test case and should therefore not be in the trace.
        self._tracer.disable()
        try:
            for observer in self._observers:
                observer.before_statement_execution(statement, exec_ctx)
        finally:
            self._tracer.enable()

    def _execute_statement(
        self,
        statement: stmt.Statement,
        exec_ctx: ExecutionContext,
        instrument_test: bool,
    ) -> Exception | None:
        ast_stmt, ast_node = exec_ctx.executable_statement_node(statement)
        if self._logger.isEnabledFor(logging.DEBUG):
            self._logger.debug("Executing %s", ast.unparse(ast_node))
        code = compile(ast_node, "<ast>", "exec")
        if instrument_test:
            code = self._checked_transformer.instrument_module(code)

        try:
            # pylint: disable=exec-used
            exec(code, exec_ctx.global_namespace, exec_ctx.local_namespace)  # nosec
        except Exception as err:  # pylint: disable=broad-except
            failed_stmt = ast.unparse(ast_node)
            TestCaseExecutor._logger.debug(
                "Failed to execute statement:\n%s%s", failed_stmt, err.args
            )

            if instrument_test and any(
                isinstance(assertion, ass.ExceptionAssertion)
                for assertion in statement.assertions
            ):  # assumes only one exception assertion per statement
                self.tracer.register_exception_assertion()
            return err

        if instrument_test and statement.assertions:
            self._execute_assertions(ast_stmt, exec_ctx, statement)

        return None

    def _after_statement_execution(
        self,
        statement: stmt.Statement,
        exec_ctx: ExecutionContext,
        exception: Exception | None,
    ):
        # See comments in _before_statement_execution
        if self.tracer.current_thread_identifier != threading.current_thread().ident:
            # Kill this thread
            raise RuntimeError(
                "The current thread shall not be executed any more, thus I kill it."
            )

        self._tracer.disable()
        try:
            for observer in self._observers:
                observer.after_statement_execution(statement, exec_ctx, exception)
        finally:
            self._tracer.enable()

    def _get_assertion_node_and_code_object_ids(self) -> tuple[int, int]:
        existing_code_objects = self._tracer.get_known_data().existing_code_objects
        code_object_id = len(existing_code_objects) - 1
        code_object = existing_code_objects[code_object_id]
        assert_node = None
        for node in code_object.cfg.nodes:
            if node.is_artificial:
                continue
            bb_node: BasicBlock = node.basic_block
            if (
                not isinstance(bb_node[-1], ArtificialInstr)
                and bb_node[-1].opcode == op.POP_JUMP_IF_TRUE
            ):
                assert_node = node
        assert assert_node
        return code_object_id, assert_node.index

    def _execute_assertions(
        self, ast_stmt: ast.stmt, exec_ctx: ExecutionContext, statement: stmt.Statement
    ):
        exec_ctx.global_namespace["pytest"] = pytest  # import pytest for assertions

        for assertion in statement.assertions:
            assertion_node = exec_ctx.executable_assertion_node(assertion, ast_stmt)

            if self._logger.isEnabledFor(logging.DEBUG):
                self._logger.debug("Executing %s", ast.unparse(assertion_node))

            # pylint: disable=exec-used
            code = compile(assertion_node, "<ast>", "exec")
            code = self._checked_transformer.instrument_module(code)

            exec(code, exec_ctx.global_namespace, exec_ctx.local_namespace)  # nosec
            code_object_id, node_id = self._get_assertion_node_and_code_object_ids()
            self._tracer.register_assertion_position(code_object_id, node_id)<|MERGE_RESOLUTION|>--- conflicted
+++ resolved
@@ -19,13 +19,8 @@
 from importlib import reload
 from math import inf
 from queue import Empty, Queue
-<<<<<<< HEAD
 from types import BuiltinFunctionType, BuiltinMethodType, ModuleType
-from typing import TYPE_CHECKING, Any, Callable, Sized, TypeVar, Union
-=======
-from types import CodeType, ModuleType
-from typing import TYPE_CHECKING, Any, Sized, TypeVar
->>>>>>> bed9f903
+from typing import TYPE_CHECKING, Any, Sized, TypeVar, Union
 
 import pytest
 from bytecode import BasicBlock, CellVar, Compare, FreeVar
@@ -538,7 +533,26 @@
         for key, value in source.items():
             target[key] = min(target.get(key, inf), value)
 
-<<<<<<< HEAD
+    def update_predicate_distances(
+        self, distance_true: float, distance_false: float, predicate: int
+    ) -> None:
+        """Update the distances and predicate execution count.
+
+        Args:
+            distance_true: the measured true distance
+            distance_false: the measured false distance
+            predicate: the predicate id
+        """
+        self.executed_predicates[predicate] = (
+            self.executed_predicates.get(predicate, 0) + 1
+        )
+        self.true_distances[predicate] = min(
+            self.true_distances.get(predicate, inf), distance_true
+        )
+        self.false_distances[predicate] = min(
+            self.false_distances.get(predicate, inf), distance_false
+        )
+
     def add_instruction(  # pylint: disable=too-many-arguments
         self,
         module: str,
@@ -549,28 +563,6 @@
         offset: int,
     ) -> None:
         """Creates a new ExecutedInstruction object and adds it to the trace.
-=======
-    def update_predicate_distances(
-        self, distance_true: float, distance_false: float, predicate: int
-    ) -> None:
-        """Update the distances and predicate execution count.
-
-        Args:
-            distance_true: the measured true distance
-            distance_false: the measured false distance
-            predicate: the predicate id
-        """
-        self.executed_predicates[predicate] = (
-            self.executed_predicates.get(predicate, 0) + 1
-        )
-        self.true_distances[predicate] = min(
-            self.true_distances.get(predicate, inf), distance_true
-        )
-        self.false_distances[predicate] = min(
-            self.false_distances.get(predicate, inf), distance_false
-        )
-
->>>>>>> bed9f903
 
         Args:
             module: File name of the module containing the instruction
@@ -1227,7 +1219,7 @@
         if self._is_disabled():
             return
 
-        self._trace.add_instruction(
+        self.get_trace().add_instruction(
             module, code_object_id, node_id, opcode, lineno, offset
         )
 
@@ -1291,7 +1283,7 @@
             object_creation = True
             self._known_data.object_addresses.append(arg_address)
 
-        self._trace.add_memory_instruction(
+        self.get_trace().add_memory_instruction(
             module,
             code_object_id,
             node_id,
@@ -1358,7 +1350,7 @@
         if arg_type in immutable_types:
             mutable_type = False
 
-        self._trace.add_attribute_instruction(
+        self.get_trace().add_attribute_instruction(
             module,
             code_object_id,
             node_id,
@@ -1408,7 +1400,7 @@
         if self._is_disabled():
             return
 
-        self._trace.add_jump_instruction(
+        self.get_trace().add_jump_instruction(
             module, code_object_id, node_id, opcode, lineno, offset, target_id
         )
 
@@ -1449,7 +1441,7 @@
         if self._is_disabled():
             return
 
-        self._trace.add_call_instruction(
+        self.get_trace().add_call_instruction(
             module, code_object_id, node_id, opcode, lineno, offset, arg
         )
 
@@ -1488,7 +1480,7 @@
         if self._is_disabled():
             return
 
-        self._trace.add_return_instruction(
+        self.get_trace().add_return_instruction(
             module, code_object_id, node_id, opcode, lineno, offset
         )
 
@@ -1549,7 +1541,7 @@
             pop_jump_if_true_position != -1
         ), "Node in code object did not contain a POP_JUMP_IF_TRUE instruction"
 
-        self._trace.existing_assertions.append(
+        self.get_trace().existing_assertions.append(
             TracedAssertion(
                 code_object_id,
                 node_id,
