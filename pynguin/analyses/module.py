#  This file is part of Pynguin.
#
#  SPDX-FileCopyrightText: 2019–2022 Pynguin Contributors
#
#  SPDX-License-Identifier: LGPL-3.0-or-later
#
"""Provides analyses for the subject module, based on the module and its AST."""
from __future__ import annotations

import abc
import builtins
import dataclasses
import enum
import functools
import importlib
import inspect
import itertools
import json
import logging
import queue
import typing
<<<<<<< HEAD
from collections import defaultdict, namedtuple
=======
from collections import namedtuple
from collections.abc import Callable
>>>>>>> 06fc92d9
from statistics import mean, median
from types import (
    BuiltinFunctionType,
    FunctionType,
    GenericAlias,
    MethodDescriptorType,
    ModuleType,
    WrapperDescriptorType,
)
<<<<<<< HEAD
from typing import Any, Callable, NamedTuple
=======
from typing import Any, NamedTuple, get_args
>>>>>>> 06fc92d9

import astroid

import pynguin.utils.typetracing as tt
from pynguin.analyses.modulecomplexity import mccabe_complexity
from pynguin.analyses.syntaxtree import (
    FunctionDescription,
    astroid_to_ast,
    get_class_node_from_ast,
    get_function_description,
    get_function_node_from_ast,
)
from pynguin.analyses.typesystem import (
    ANY,
    AnyType,
    Instance,
    NoneType,
    ProperType,
    TupleType,
    TypeInfo,
    TypeSystem,
    TypeVisitor,
    UnionType,
    is_primitive_type,
)
from pynguin.configuration import TypeInferenceStrategy
from pynguin.instrumentation.instrumentation import CODE_OBJECT_ID_KEY
from pynguin.utils import randomness
from pynguin.utils.exceptions import ConstructionFailedException
from pynguin.utils.generic.genericaccessibleobject import (
    GenericAccessibleObject,
    GenericCallableAccessibleObject,
    GenericConstructor,
    GenericEnum,
    GenericFunction,
    GenericMethod,
)
from pynguin.utils.orderedset import OrderedSet
from pynguin.utils.statistics.runtimevariable import RuntimeVariable
from pynguin.utils.type_utils import (
    COLLECTIONS,
    PRIMITIVES,
    get_class_that_defined_method,
)

if typing.TYPE_CHECKING:
    import pynguin.ga.computations as ff
    import pynguin.generation.algorithms.archive as arch
    from pynguin.testcase.execution import KnownData

AstroidFunctionDef: typing.TypeAlias = astroid.AsyncFunctionDef | astroid.FunctionDef


LOGGER = logging.getLogger(__name__)

# A set of modules that shall be blacklisted from analysis (keep them sorted!!!):
# The modules that are listed here are not prohibited from execution, but Pynguin will
# not consider any classes or functions from these modules for generating inputs to
# other routines
MODULE_BLACKLIST = frozenset(
    (
        "__future__",
        "_frozen_importlib",
        "_thread",
        "abc",
        "argparse",
        "asyncio",
        "atexit",
        "builtins",
        "cmd",
        "code",
        "codeop",
        "collections.abc",
        "compileall",
        "concurrent",
        "concurrent.futures",
        "configparser",
        "contextlib",
        "contextvars",
        "copy",
        "copyreg",
        "csv",
        "ctypes",
        "dbm",
        "dis",
        "filecmp",
        "fileinput",
        "fnmatch",
        "functools",
        "gc",
        "getopt",
        "getpass",
        "glob",
        "importlib",
        "io",
        "itertools",
        "linecache",
        "logging",
        "logging.config",
        "logging.handlers",
        "marshal",
        "mmap",
        "multiprocessing",
        "multiprocessing.shared_memory",
        "netrc",
        "operator",
        "os",
        "os.path",
        "pathlib",
        "pickle",
        "pickletools",
        "plistlib",
        "py_compile",
        "queue",
        "random",
        "reprlib",
        "sched",
        "secrets",
        "select",
        "selectors",
        "shelve",
        "shutil",
        "signal",
        "six",  # Not from STDLIB
        "socket",
        "sre_compile",
        "sre_parse",
        "ssl",
        "stat",
        "subprocess",
        "sys",
        "tarfile",
        "tempfile",
        "threading",
        "timeit",
        "trace",
        "traceback",
        "tracemalloc",
        "types",
        "typing",
        "warnings",
        "weakref",
    )
)


def _is_blacklisted(element: Any) -> bool:
    """Checks if the given element belongs to the blacklist.

    Args:
        element: The element to check

    Returns:
        Is the element blacklisted?
    """
    if inspect.ismodule(element):
        return element.__name__ in MODULE_BLACKLIST
    if inspect.isclass(element):
        if element.__module__ == "builtins" and (
            element in PRIMITIVES or element in COLLECTIONS
        ):
            # Allow some builtin types
            return False
        return element.__module__ in MODULE_BLACKLIST
    if inspect.isfunction(element):
        # Some modules can be run standalone using a main function or provide a small
        # set of tests ('test'). We don't want to include those functions.
        return element.__module__ in MODULE_BLACKLIST or element.__name__ in (
            "main",
            "test",
        )
    # Something that is not supported yet.
    return False


class _ModuleParseResult(NamedTuple):
    """A data wrapper for an imported and parsed module."""

    linenos: int
    module_name: str
    module: ModuleType
    syntax_tree: astroid.Module | None


def parse_module(
    module_name: str,
) -> _ModuleParseResult:
    """Parses a module and extracts its module-type and AST.

    If the source code is not available it is not possible to build an AST.  In this
    case the respective field of the :py:class:`_ModuleParseResult` will contain the
    value ``None``.  This is the case, for example, for modules written in native code,
    for example, in C.

    Args:
        module_name: The fully-qualified name of the module

    Returns:
        A tuple of the imported module type and its optional AST
    """
    module = importlib.import_module(module_name)

    try:
        source_file = inspect.getsourcefile(module)
        source_code = inspect.getsource(module)
        syntax_tree = astroid.parse(
            code=source_code,
            module_name=module_name,
            path=source_file if source_file is not None else "",
        )
        linenos = len(source_code.splitlines())
    except (TypeError, OSError) as error:
        LOGGER.debug(
            f"Could not retrieve source code for module {module_name} ({error}). "
            f"Cannot derive syntax tree to allow Pynguin using more precise analysis."
        )
        syntax_tree = None
        linenos = -1
    return _ModuleParseResult(
        linenos=linenos, module_name=module_name, module=module, syntax_tree=syntax_tree
    )


class TestCluster(abc.ABC):
    """Interface for a test cluster"""

    @property
    @abc.abstractmethod
    def type_system(self) -> TypeSystem:
        """Provides the inheritance graph."""

    @property
    @abc.abstractmethod
    def linenos(self) -> int:
        """Provide the number of source code lines."""

    @abc.abstractmethod
    def log_signatures(self) -> None:
        """Log the signatures of all seen callables."""

    @abc.abstractmethod
    def add_generator(self, generator: GenericAccessibleObject) -> None:
        """Add the given accessible as a generator.

        Args:
            generator: The accessible object
        """

    @abc.abstractmethod
    def add_accessible_object_under_test(
        self, objc: GenericAccessibleObject, data: _CallableData
    ) -> None:
        """Add accessible object to the objects under test.

        Args:
            objc: The accessible object
            data: The function-description data
        """

    @abc.abstractmethod
    def add_modifier(self, typ: TypeInfo, obj: GenericAccessibleObject) -> None:
        """Add a modifier.

        A modifier is something that can be used to modify the given type,
        for example, a method.

        Args:
            typ: The type that can be modified
            obj: The accessible that can modify
        """

    @property
    @abc.abstractmethod
    def accessible_objects_under_test(self) -> OrderedSet[GenericAccessibleObject]:
        """Provides all accessible objects under test."""

    @property
    @abc.abstractmethod
    def function_data_for_accessibles(
        self,
    ) -> dict[GenericAccessibleObject, _CallableData]:
        """Provides all function data for all accessibles."""

    @abc.abstractmethod
    def num_accessible_objects_under_test(self) -> int:
        """Provide the number of accessible objects under test.

        Useful to check whether there is even something to test."""

    @abc.abstractmethod
    def get_generators_for(
        self, typ: ProperType
    ) -> tuple[OrderedSet[GenericAccessibleObject], bool]:
        """Retrieve all known generators for the given type.

        Args:
            typ: The type we want to have the generators for

        Returns:
            The set of all generators for that type, as well as a boolean
              that indicates if all generators have been matched through Any.
              # noqa: DAR202
        """

    @abc.abstractmethod
    def get_modifiers_for(self, typ: ProperType) -> OrderedSet[GenericAccessibleObject]:
        """Get all known modifiers for a type.

        Args:
            typ: The type

        Returns:
            The set of all accessibles that can modify the type  # noqa: DAR202
        """

    @property
    @abc.abstractmethod
    def generators(self) -> dict[ProperType, OrderedSet[GenericAccessibleObject]]:
        """Provides all available generators."""

    @property
    @abc.abstractmethod
    def modifiers(self) -> dict[TypeInfo, OrderedSet[GenericAccessibleObject]]:
        """Provides all available modifiers."""

    @abc.abstractmethod
    def get_random_accessible(self) -> GenericAccessibleObject | None:
        """Provides a random accessible of the unit under test.

        Returns:
            A random accessible, or None if there is none  # noqa: DAR202
        """

    @abc.abstractmethod
    def get_random_call_for(self, typ: ProperType) -> GenericAccessibleObject:
        """Get a random modifier for the given type.

        Args:
            typ: The type

        Returns:
            A random modifier for that type  # noqa: DAR202

        Raises:
            ConstructionFailedException: if no modifiers for the type
                exist# noqa: DAR402
        """

    @abc.abstractmethod
    def get_all_generatable_types(self) -> list[ProperType]:
        """Provides all types that can be generated.

        This includes primitives and collections.

        Returns:
            A list of all types that can be generated  # noqa: DAR202
        """

    @abc.abstractmethod
    def select_concrete_type(self, typ: ProperType) -> ProperType:
        """Select a concrete type from the given type.

        This is required, for example, when handling union types.  Currently, only
        unary types, Any, and Union are handled.

        Args:
            typ: An optional type

        Returns:
            An optional type  # noqa: DAR202
        """

    @abc.abstractmethod
    def track_statistics_values(
        self, tracking_fun: Callable[[RuntimeVariable, Any], None]
    ) -> None:
        """Track statistics values from the test cluster and its items.

        Args:
            tracking_fun: The tracking function as a callback.
        """

    @abc.abstractmethod
    def update_return_type(
        self, accessible: GenericCallableAccessibleObject, new_type: ProperType
    ) -> None:
        """Update the return for the given accessible to the new seen type.

        Args:
            accessible: the accessible that was observed
            new_type: the new return type
        """

    @abc.abstractmethod
    def update_parameter_knowledge(
        self,
        accessible: GenericCallableAccessibleObject,
        param_name: str,
        knowledge: tt.ProxyKnowledge,
    ) -> None:
        """Update the knowledge about the parameter of the given accessible.

        Args:
            accessible: the accessible that was observed.
            param_name: the parameter name for which we have new information.
            knowledge: the new information.
        """


class ModuleTestCluster(TestCluster):
    """A test cluster for a module.

    Contains all methods/constructors/functions and all required transitive
    dependencies.
    """

    # pylint:disable=too-many-instance-attributes
    def __init__(self, linenos: int) -> None:
        self.__type_system = TypeSystem()
        self.__linenos = linenos
        self.__generators: dict[
            ProperType, OrderedSet[GenericAccessibleObject]
        ] = defaultdict(OrderedSet)

        # Modifier belong to a certain class, not type.
        self.__modifiers: dict[
            TypeInfo, OrderedSet[GenericAccessibleObject]
        ] = defaultdict(OrderedSet)
        self.__accessible_objects_under_test: OrderedSet[
            GenericAccessibleObject
        ] = OrderedSet()
        self.__function_data_for_accessibles: dict[
            GenericAccessibleObject, _CallableData
        ] = {}

        # Keep track of all callables, this is only for statistics purposes.
        self.__callables: OrderedSet[GenericCallableAccessibleObject] = OrderedSet()

    def log_signatures(self) -> None:
        for call in self.__callables:
            LOGGER.debug("%s", call)

    def _drop_generator(self, accessible: GenericCallableAccessibleObject):
        gens = self.__generators.get(accessible.generated_type())
        if gens is None:
            return

        gens.discard(accessible)
        if len(gens) == 0:
            self.__generators.pop(accessible.generated_type())

    @staticmethod
    def _add_or_make_union(
        old_type: ProperType, new_type: ProperType, max_size: int = 5
    ) -> UnionType:
        if isinstance(old_type, UnionType):
            items = old_type.items
            if len(items) >= max_size or new_type in items:
                return old_type
            new_type = UnionType(old_type.items + (new_type,))
        else:
            if old_type in (ANY, new_type):
                new_type = UnionType((new_type,))
            else:
                new_type = UnionType((old_type, new_type))
        return new_type

    def update_return_type(
        self, accessible: GenericCallableAccessibleObject, new_type: ProperType
    ) -> None:
        # Loosely map runtime type to proper type
        # TODO(fk) what about tuple?
        #  Think about updates, only Any?
        old_type = accessible.inferred_signature.return_type

        new_type = self._add_or_make_union(old_type, new_type)
        if old_type == new_type:
            # No change
            return
        self._drop_generator(accessible)
        # Must invalidate entire cache, because subtype relationship might also change
        # the return values which are not new_type or old_type.
        self.get_generators_for.cache_clear()
        self.get_all_generatable_types.cache_clear()
        accessible.inferred_signature.return_type = new_type
        self.__generators[new_type].add(accessible)

    def update_parameter_knowledge(
        self,
        accessible: GenericCallableAccessibleObject,
        param_name: str,
        knowledge: tt.ProxyKnowledge,
    ) -> None:
        # Store new data
        accessible.inferred_signature.knowledge[param_name].merge(knowledge)

    @property
    def type_system(self) -> TypeSystem:
        """Provides the type system.

        Returns:
            The type system.
        """
        return self.__type_system

    @property
    def linenos(self) -> int:
        return self.__linenos

    def add_generator(self, generator: GenericAccessibleObject) -> None:
        if isinstance(generator, GenericCallableAccessibleObject):
            self.__callables.add(generator)

        generated_type = generator.generated_type()
        if isinstance(generated_type, NoneType) or generated_type.accept(
            is_primitive_type
        ):
            return
        self.__generators[generated_type].add(generator)

    def add_accessible_object_under_test(
        self, objc: GenericAccessibleObject, data: _CallableData
    ) -> None:
        self.__accessible_objects_under_test.add(objc)
        self.__function_data_for_accessibles[objc] = data

    def add_modifier(self, typ: TypeInfo, obj: GenericAccessibleObject) -> None:
        if isinstance(obj, GenericCallableAccessibleObject):
            self.__callables.add(obj)

        self.__modifiers[typ].add(obj)

    @property
    def accessible_objects_under_test(self) -> OrderedSet[GenericAccessibleObject]:
        return self.__accessible_objects_under_test

    @property
    def function_data_for_accessibles(
        self,
    ) -> dict[GenericAccessibleObject, _CallableData]:
        return self.__function_data_for_accessibles

    def num_accessible_objects_under_test(self) -> int:
        return len(self.__accessible_objects_under_test)

    @functools.lru_cache(maxsize=1024)
    def get_generators_for(
        self, typ: ProperType
    ) -> tuple[OrderedSet[GenericAccessibleObject], bool]:
        if isinstance(typ, AnyType):
            # Just take everything when it's Any.
            return (
                OrderedSet(itertools.chain.from_iterable(self.__generators.values())),
                False,
            )

        results: OrderedSet[GenericAccessibleObject] = OrderedSet()
        only_any = True
        for gen_type, generators in self.__generators.items():
            if self.__type_system.is_maybe_subtype(gen_type, typ):
                results.update(generators)
                # Set flag to False as soon as we encounter a generator that is not
                # for Any.
                only_any &= gen_type == ANY

        return results, only_any

    class _FindModifiers(TypeVisitor[OrderedSet[GenericAccessibleObject]]):
        """A visitor to find all modifiers for the given type."""

        def __init__(self, cluster: TestCluster):
            self.cluster = cluster

        def visit_any_type(self, left: AnyType) -> OrderedSet[GenericAccessibleObject]:
            # If it's Any just take everything.
            return OrderedSet(
                itertools.chain.from_iterable(self.cluster.modifiers.values())
            )

        def visit_none_type(
            self, left: NoneType
        ) -> OrderedSet[GenericAccessibleObject]:
            return OrderedSet()

        def visit_instance(self, left: Instance) -> OrderedSet[GenericAccessibleObject]:
            result: OrderedSet[GenericAccessibleObject] = OrderedSet()
            for type_info in self.cluster.type_system.get_superclasses(left.type):
                result.update(self.cluster.modifiers[type_info])
            return result

        def visit_tuple_type(
            self, left: TupleType
        ) -> OrderedSet[GenericAccessibleObject]:
            return OrderedSet()

        def visit_union_type(
            self, left: UnionType
        ) -> OrderedSet[GenericAccessibleObject]:
            result: OrderedSet[GenericAccessibleObject] = OrderedSet()
            for element in left.items:
                result.update(element.accept(self))
            return result

    def get_modifiers_for(self, typ: ProperType) -> OrderedSet[GenericAccessibleObject]:
        return typ.accept(self._FindModifiers(self))

    @property
    def generators(self) -> dict[ProperType, OrderedSet[GenericAccessibleObject]]:
        return self.__generators

    @property
    def modifiers(self) -> dict[TypeInfo, OrderedSet[GenericAccessibleObject]]:
        return self.__modifiers

    def get_random_accessible(self) -> GenericAccessibleObject | None:
        if self.num_accessible_objects_under_test() == 0:
            return None
        return randomness.choice(list(self.__accessible_objects_under_test))

    def get_random_call_for(self, typ: ProperType) -> GenericAccessibleObject:
        accessible_objects = self.get_modifiers_for(typ)
        if len(accessible_objects) == 0:
            raise ConstructionFailedException(f"No modifiers for {typ}")
        return randomness.choice(list(accessible_objects))

    @functools.lru_cache()
    def get_all_generatable_types(self) -> list[ProperType]:
        generatable = OrderedSet(self.__generators.keys())
        generatable.update(self.type_system.primitive_proper_types)
        generatable.update(self.type_system.collection_proper_types)
        return list(generatable)

    def select_concrete_type(self, typ: ProperType) -> ProperType:
        if isinstance(typ, AnyType):
            typ = randomness.choice(self.get_all_generatable_types())
        if isinstance(typ, UnionType):
            typ = self.select_concrete_type(randomness.choice(typ.items))
        return typ

    def track_statistics_values(
        self, tracking_fun: Callable[[RuntimeVariable, Any], None]
    ) -> None:
        tracking_fun(
            RuntimeVariable.AccessibleObjectsUnderTest,
            self.num_accessible_objects_under_test(),
        )
        tracking_fun(
            RuntimeVariable.GeneratableTypes, len(self.get_all_generatable_types())
        )

        cyclomatic_complexity = self.__compute_cyclomatic_complexities(
            self.function_data_for_accessibles.values()
        )
        if cyclomatic_complexity is not None:
            tracking_fun(RuntimeVariable.McCabeMin, cyclomatic_complexity.min)
            tracking_fun(RuntimeVariable.McCabeMean, cyclomatic_complexity.mean)
            tracking_fun(RuntimeVariable.McCabeMedian, cyclomatic_complexity.median)
            tracking_fun(RuntimeVariable.McCabeMax, cyclomatic_complexity.max)
            tracking_fun(RuntimeVariable.LineNos, self.__linenos)

    CyclomaticComplexity = namedtuple("CyclomaticComplexity", "min mean median max")

    @staticmethod
    def __compute_cyclomatic_complexities(
        callable_data: typing.Iterable[_CallableData],
    ) -> CyclomaticComplexity | None:
        # Collect complexities only for callables that had an AST.  Their minimal
        # complexity is 1, the value None symbolises a callable that had no AST present,
        # either because there is none or because it is an implicitly added function,
        # such as a default constructor or the constructor of a base class.
        complexities = [
            item.cyclomatic_complexity
            for item in callable_data
            if item.cyclomatic_complexity is not None
        ]
        if len(complexities) == 0:
            return None
        return ModuleTestCluster.CyclomaticComplexity(
            min=min(complexities),
            mean=mean(complexities),
            median=median(complexities),
            max=max(complexities),
        )


# pylint:disable=too-many-public-methods
class FilteredModuleTestCluster(TestCluster):
    """A test cluster wrapping another test cluster.

    Delegates most methods to the wrapped delegate.  This cluster filters out
    accessible objects under test that are already fully covered, in order to focus
    the search on areas that are not yet fully covered.
    """

    @property
    def type_system(self) -> TypeSystem:
        return self.__delegate.type_system

    def update_return_type(
        self, accessible: GenericCallableAccessibleObject, new_type: ProperType
    ) -> None:
        self.__delegate.update_return_type(accessible, new_type)

    def update_parameter_knowledge(
        self,
        accessible: GenericCallableAccessibleObject,
        param_name: str,
        knowledge: tt.ProxyKnowledge,
    ) -> None:
        self.__delegate.update_parameter_knowledge(accessible, param_name, knowledge)

    @property
    def linenos(self) -> int:
        return self.__delegate.linenos

    def log_signatures(self) -> None:
        self.__delegate.log_signatures()

    def add_generator(self, generator: GenericAccessibleObject) -> None:
        self.__delegate.add_generator(generator)

    def add_accessible_object_under_test(
        self, objc: GenericAccessibleObject, data: _CallableData
    ) -> None:
        self.__delegate.add_accessible_object_under_test(objc, data)

    def add_modifier(self, typ: TypeInfo, obj: GenericAccessibleObject) -> None:
        self.__delegate.add_modifier(typ, obj)

    @property
    def function_data_for_accessibles(
        self,
    ) -> dict[GenericAccessibleObject, _CallableData]:
        return self.__delegate.function_data_for_accessibles

    def track_statistics_values(
        self, tracking_fun: Callable[[RuntimeVariable, Any], None]
    ) -> None:
        self.__delegate.track_statistics_values(tracking_fun)

    def __init__(
        self,
        delegate: ModuleTestCluster,
        archive: arch.Archive,
        known_data: KnownData,
        targets: OrderedSet[ff.TestCaseFitnessFunction],
    ) -> None:
        self.__delegate = delegate
        self.__known_data = known_data
        self.__code_object_id_to_accessible_objects: dict[
            int, GenericCallableAccessibleObject
        ] = {
            json.loads(acc.callable.__code__.co_consts[0])[  # type: ignore
                CODE_OBJECT_ID_KEY
            ]: acc
            for acc in delegate.accessible_objects_under_test
            if isinstance(acc, GenericCallableAccessibleObject)
            and hasattr(acc.callable, "__code__")
        }
        # Checking for __code__ is necessary, because the __init__ of a class that
        # does not define __init__ points to some internal CPython stuff.

        self.__accessible_to_targets: dict[
            GenericCallableAccessibleObject, OrderedSet
        ] = {
            acc: OrderedSet()
            for acc in self.__code_object_id_to_accessible_objects.values()
        }
        for target in targets:
            if (acc := self.__get_accessible_object_for_target(target)) is not None:
                targets_for_acc = self.__accessible_to_targets[acc]
                targets_for_acc.add(target)

        # Get informed by archive when a target is covered
        archive.add_on_target_covered(self.on_target_covered)

    def __get_accessible_object_for_target(
        self, target: ff.TestCaseFitnessFunction
    ) -> GenericCallableAccessibleObject | None:
        code_object_id: int | None = target.code_object_id
        while code_object_id is not None:
            if (
                acc := self.__code_object_id_to_accessible_objects.get(
                    code_object_id, None
                )
            ) is not None:
                return acc
            code_object_id = self.__known_data.existing_code_objects[
                code_object_id
            ].parent_code_object_id
        return None

    def on_target_covered(self, target: ff.TestCaseFitnessFunction) -> None:
        """A callback function to get informed by an archive when a target is covered

        Args:
            target: The newly covered target
        """
        acc = self.__get_accessible_object_for_target(target)
        if acc is not None:
            targets_for_acc = self.__accessible_to_targets.get(acc)
            assert targets_for_acc is not None
            targets_for_acc.remove(target)
            if len(targets_for_acc) == 0:
                self.__accessible_to_targets.pop(acc)
                LOGGER.debug(
                    "Removed %s from test cluster because all targets within it have "
                    "been covered.",
                    acc,
                )

    @property
    def accessible_objects_under_test(self) -> OrderedSet[GenericAccessibleObject]:
        accessibles = self.__accessible_to_targets.keys()
        if len(accessibles) == 0:
            # Should never happen, just in case everything is already covered?
            return self.__delegate.accessible_objects_under_test
        return OrderedSet(accessibles)

    def num_accessible_objects_under_test(self) -> int:
        return self.__delegate.num_accessible_objects_under_test()

    def get_generators_for(
        self, typ: ProperType
    ) -> tuple[OrderedSet[GenericAccessibleObject], bool]:
        return self.__delegate.get_generators_for(typ)

    def get_modifiers_for(self, typ: ProperType) -> OrderedSet[GenericAccessibleObject]:
        return self.__delegate.get_modifiers_for(typ)

    @property
    def generators(self) -> dict[ProperType, OrderedSet[GenericAccessibleObject]]:
        return self.__delegate.generators

    @property
    def modifiers(self) -> dict[TypeInfo, OrderedSet[GenericAccessibleObject]]:
        return self.__delegate.modifiers

    def get_random_accessible(self) -> GenericAccessibleObject | None:
        accessibles = self.__accessible_to_targets.keys()
        if len(accessibles) == 0:
            return self.__delegate.get_random_accessible()
        return randomness.choice(list(OrderedSet(accessibles)))

    def get_random_call_for(self, typ: ProperType) -> GenericAccessibleObject:
        return self.__delegate.get_random_call_for(typ)

    def get_all_generatable_types(self) -> list[ProperType]:
        return self.__delegate.get_all_generatable_types()

    def select_concrete_type(self, typ: ProperType) -> ProperType:
        return self.__delegate.select_concrete_type(typ)


def __get_mccabe_complexity(tree: AstroidFunctionDef | None) -> int | None:
    if tree is None:
        return None
    try:
        return mccabe_complexity(astroid_to_ast(tree))
    except SyntaxError:
        return None


def __is_constructor(method_name: str) -> bool:
    return method_name == "__init__"


def __is_protected(method_name: str) -> bool:
    return method_name.startswith("_") and not method_name.startswith("__")


def __is_private(method_name: str) -> bool:
    return method_name.startswith("__") and not method_name.endswith("__")


def __is_method_defined_in_class(class_: type, method: object) -> bool:
    return class_ == get_class_that_defined_method(method)


@dataclasses.dataclass
class _CallableData:
    accessible: GenericAccessibleObject
    tree: AstroidFunctionDef | None
    description: FunctionDescription | None
    cyclomatic_complexity: int | None


def __analyse_function(
    *,
    func_name: str,
    func: FunctionType,
    type_inference_strategy: TypeInferenceStrategy,
    module_tree: astroid.Module | None,
    test_cluster: ModuleTestCluster,
    add_to_test: bool,
) -> None:
    if __is_private(func_name) or __is_protected(func_name):
        LOGGER.debug("Skipping function %s from analysis", func_name)
        return
    if inspect.iscoroutinefunction(func) or inspect.isasyncgenfunction(func):
        if add_to_test:
            raise ValueError("Pynguin cannot handle Coroutine in SUT. Stopping.")
        # Coroutine outside the SUT are not problematic, just exclude them.
        LOGGER.debug("Skipping coroutine %s outside of SUT", func_name)
        return

    LOGGER.debug("Analysing function %s", func_name)
    inferred_signature = test_cluster.type_system.infer_type_info(
        func, type_inference_strategy
    )
    func_ast = get_function_node_from_ast(module_tree, func_name)
    description = get_function_description(func_ast)
    raised_exceptions = description.raises if description is not None else set()
    cyclomatic_complexity = __get_mccabe_complexity(func_ast)
    generic_function = GenericFunction(
        func, inferred_signature, raised_exceptions, func_name
    )
    function_data = _CallableData(
        accessible=generic_function,
        tree=func_ast,
        description=description,
        cyclomatic_complexity=cyclomatic_complexity,
    )
    test_cluster.add_generator(generic_function)
    if add_to_test:
        test_cluster.add_accessible_object_under_test(generic_function, function_data)


def __analyse_class(  # pylint: disable=too-many-arguments
    *,
    type_info: TypeInfo,
    type_inference_strategy: TypeInferenceStrategy,
    module_tree: astroid.Module | None,
    test_cluster: ModuleTestCluster,
    add_to_test: bool,
) -> None:
    LOGGER.debug("Analysing class %s", type_info)
    class_ast = get_class_node_from_ast(module_tree, type_info.name)
    __add_symbols(class_ast, type_info)
    if type_info.raw_type is tuple:
        # Tuple is problematic...
        return

    constructor_ast = get_function_node_from_ast(class_ast, "__init__")
    description = get_function_description(constructor_ast)
    raised_exceptions = description.raises if description is not None else set()
    cyclomatic_complexity = __get_mccabe_complexity(constructor_ast)

    if issubclass(type_info.raw_type, enum.Enum):
        generic: GenericEnum | GenericConstructor = GenericEnum(type_info)
        if isinstance(generic, GenericEnum) and len(generic.names) == 0:
            LOGGER.debug(
                "Skipping enum %s from test cluster, it has no fields.",
                type_info.full_name,
            )
            return
    else:
        generic = GenericConstructor(
            type_info,
            test_cluster.type_system.infer_type_info(
                type_info.raw_type, type_inference_strategy
            ),
            raised_exceptions,
        )
        generic.inferred_signature.return_type = (
            test_cluster.type_system.convert_type_hint(type_info.raw_type)
        )

    method_data = _CallableData(
        accessible=generic,
        tree=constructor_ast,
        description=description,
        cyclomatic_complexity=cyclomatic_complexity,
    )
    if not (
        type_info.is_abstract
        or type_info.raw_type in COLLECTIONS
        or type_info.raw_type in PRIMITIVES
    ):
        # Don't add constructors for abstract classes and for builtins. We generate
        # the latter ourselves.
        test_cluster.add_generator(generic)
        if add_to_test:
            test_cluster.add_accessible_object_under_test(generic, method_data)

    for method_name, method in inspect.getmembers(
        type_info.raw_type, inspect.isfunction
    ):
        __analyse_method(
            type_info=type_info,
            method_name=method_name,
            method=method,
            type_inference_strategy=type_inference_strategy,
            class_tree=class_ast,
            test_cluster=test_cluster,
            add_to_test=add_to_test,
        )


# Some symbols are not interesting for us.
IGNORED_SYMBOLS: set[str] = {
    "__new__",
    "__init__",
    "__repr__",
    "__str__",
    "__sizeof__",
    "__getattribute__",
    "__getattr__",
}


def __add_symbols(class_ast: astroid.ClassDef | None, type_info: TypeInfo) -> None:
    """Tries to infer what symbols can be found on an instance of the given class.
    We also try to infer what attributes are defined in '__init__'.

    Args:
        class_ast: The AST Node of the class.
        type_info: The type info.
    """
    if class_ast is not None:
        type_info.instance_attributes.update(tuple(class_ast.instance_attrs))
    type_info.symbols.update(type_info.instance_attributes)
    type_info.symbols.update(tuple(vars(type_info.raw_type)))
    type_info.symbols.difference_update(IGNORED_SYMBOLS)


def __analyse_method(  # pylint: disable=too-many-arguments
    *,
    type_info: TypeInfo,
    method_name: str,
    method: (
        FunctionType
        | BuiltinFunctionType
        | WrapperDescriptorType
        | MethodDescriptorType
    ),
    type_inference_strategy: TypeInferenceStrategy,
    class_tree: astroid.ClassDef | None,
    test_cluster: ModuleTestCluster,
    add_to_test: bool,
) -> None:
    if (
        __is_private(method_name)
        or __is_protected(method_name)
        or __is_constructor(method_name)
        or not __is_method_defined_in_class(type_info.raw_type, method)
    ):
        LOGGER.debug("Skipping method %s from analysis", method_name)
        return
    if inspect.iscoroutinefunction(method) or inspect.isasyncgenfunction(method):
        if add_to_test:
            raise ValueError("Pynguin cannot handle Coroutine in SUT. Stopping.")
        # Coroutine outside the SUT are not problematic, just exclude them.
        LOGGER.debug("Skipping coroutine %s outside of SUT", method_name)
        return

    LOGGER.debug("Analysing method %s.%s", type_info.full_name, method_name)
    inferred_signature = test_cluster.type_system.infer_type_info(
        method, type_inference_strategy
    )
    method_ast = get_function_node_from_ast(class_tree, method_name)
    description = get_function_description(method_ast)
    raised_exceptions = description.raises if description is not None else set()
    cyclomatic_complexity = __get_mccabe_complexity(method_ast)
    generic_method = GenericMethod(
        type_info, method, inferred_signature, raised_exceptions, method_name
    )
    method_data = _CallableData(
        accessible=generic_method,
        tree=method_ast,
        description=description,
        cyclomatic_complexity=cyclomatic_complexity,
    )
    test_cluster.add_generator(generic_method)
    test_cluster.add_modifier(type_info, generic_method)
    if add_to_test:
        test_cluster.add_accessible_object_under_test(generic_method, method_data)


class _ParseResults(dict):
    def __missing__(self, key):
        # Parse module on demand
        res = self[key] = parse_module(key)
        return res


def __resolve_dependencies(
    root_module: _ModuleParseResult,
    type_inference_strategy: TypeInferenceStrategy,
    test_cluster: ModuleTestCluster,
) -> None:

    parse_results: dict[str, _ModuleParseResult] = _ParseResults()
    parse_results[root_module.module_name] = root_module

    # Provide a set of seen modules, classes and functions for fixed-point iteration
    seen_modules: set[ModuleType] = set()
    seen_classes: set[Any] = set()
    seen_functions: set[Any] = set()

    # Always analyse builtins
    __analyse_included_classes(
        module=builtins,
        root_module_name=root_module.module_name,
        type_inference_strategy=type_inference_strategy,
        test_cluster=test_cluster,
        seen_classes=seen_classes,
        parse_results=parse_results,
    )
    test_cluster.type_system.enable_numeric_tower()

    # Start with root module, i.e., the module under test.
    wait_list: queue.SimpleQueue[ModuleType] = queue.SimpleQueue()
    wait_list.put(root_module.module)

    while not wait_list.empty():
        current_module = wait_list.get()
        if current_module in seen_modules:
            # Skip the module, we have already analysed it before
            continue
        if _is_blacklisted(current_module):
            # Don't include anything from the blacklist
            continue

        # Analyze all classes found in the current module
        __analyse_included_classes(
            module=current_module,
            root_module_name=root_module.module_name,
            type_inference_strategy=type_inference_strategy,
            test_cluster=test_cluster,
            seen_classes=seen_classes,
            parse_results=parse_results,
        )

        # Analyze all functions found in the current module
        __analyse_included_functions(
            module=current_module,
            root_module_name=root_module.module_name,
            type_inference_strategy=type_inference_strategy,
            test_cluster=test_cluster,
            seen_functions=seen_functions,
            parse_results=parse_results,
        )

        # Collect the modules that are included by this module and add
        # them for further processing.
        for included_module in filter(inspect.ismodule, vars(current_module).values()):
            wait_list.put(included_module)

        # Take care that we know for future iterations that we have already analysed
        # this module before
        seen_modules.add(current_module)
    LOGGER.info("Analyzed project to create test cluster")
    LOGGER.info("Modules:   %5i", len(seen_modules))
    LOGGER.info("Functions: %5i", len(seen_functions))
    LOGGER.info("Classes:   %5i", len(seen_classes))

    test_cluster.type_system.push_symbols_down()


def __analyse_included_classes(
    *,
    module: ModuleType,
    root_module_name: str,
    type_inference_strategy: TypeInferenceStrategy,
    test_cluster: ModuleTestCluster,
    parse_results: dict[str, _ModuleParseResult],
    seen_classes: set[type],
) -> None:
    work_list = list(
        filter(
            lambda x: inspect.isclass(x) and not _is_blacklisted(x),
            vars(module).values(),
        )
    )

    # TODO(fk) inner classes?
    while len(work_list) > 0:
        current = work_list.pop(0)
        if current in seen_classes:
            continue
        seen_classes.add(current)

        type_info = test_cluster.type_system.to_type_info(current)

        __analyse_class(
            type_info=type_info,
            type_inference_strategy=type_inference_strategy,
            module_tree=parse_results[current.__module__].syntax_tree,
            test_cluster=test_cluster,
            add_to_test=current.__module__ == root_module_name,
        )

        if hasattr(current, "__bases__"):
            for base in current.__bases__:
                # TODO(fk) base might be an instance.
                #  Ignored for now.
                #  Probably store Instance in graph instead of TypeInfo?
                if isinstance(base, GenericAlias):
                    base = base.__origin__

                base_info = test_cluster.type_system.to_type_info(base)
                test_cluster.type_system.add_subclass_edge(
                    super_class=base_info, sub_class=type_info
                )
                work_list.append(base)


def __analyse_included_functions(
    *,
    module: ModuleType,
    root_module_name: str,
    type_inference_strategy: TypeInferenceStrategy,
    test_cluster: ModuleTestCluster,
    parse_results: dict[str, _ModuleParseResult],
    seen_functions: set,
) -> None:
    for current in filter(
        lambda x: inspect.isfunction(x) and not _is_blacklisted(x),
        vars(module).values(),
    ):
        if current in seen_functions:
            continue
        seen_functions.add(current)
        __analyse_function(
            func_name=current.__qualname__,
            func=current,
            type_inference_strategy=type_inference_strategy,
            module_tree=parse_results[current.__module__].syntax_tree,
            test_cluster=test_cluster,
            add_to_test=current.__module__ == root_module_name,
        )


def analyse_module(
    parsed_module: _ModuleParseResult,
    type_inference_strategy: TypeInferenceStrategy = TypeInferenceStrategy.TYPE_HINTS,
) -> ModuleTestCluster:
    """Analyses a module to build a test cluster.

    Args:
        parsed_module: The parsed module
        type_inference_strategy: The type inference strategy to use.

    Returns:
        A test cluster for the module
    """
    test_cluster = ModuleTestCluster(linenos=parsed_module.linenos)
    __resolve_dependencies(
        root_module=parsed_module,
        type_inference_strategy=type_inference_strategy,
        test_cluster=test_cluster,
    )
    return test_cluster


def generate_test_cluster(
    module_name: str,
    type_inference_strategy: TypeInferenceStrategy = TypeInferenceStrategy.TYPE_HINTS,
) -> ModuleTestCluster:
    """Generates a new test cluster from the given module.

    Args:
        module_name: The name of the module
        type_inference_strategy: Which type-inference strategy to use

    Returns:
        A new test cluster for the given module
    """
    return analyse_module(parse_module(module_name), type_inference_strategy)<|MERGE_RESOLUTION|>--- conflicted
+++ resolved
@@ -19,12 +19,8 @@
 import logging
 import queue
 import typing
-<<<<<<< HEAD
 from collections import defaultdict, namedtuple
-=======
-from collections import namedtuple
 from collections.abc import Callable
->>>>>>> 06fc92d9
 from statistics import mean, median
 from types import (
     BuiltinFunctionType,
@@ -34,11 +30,7 @@
     ModuleType,
     WrapperDescriptorType,
 )
-<<<<<<< HEAD
-from typing import Any, Callable, NamedTuple
-=======
-from typing import Any, NamedTuple, get_args
->>>>>>> 06fc92d9
+from typing import Any, NamedTuple
 
 import astroid
 
