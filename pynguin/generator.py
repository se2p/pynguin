--- conflicted
+++ resolved
@@ -57,16 +57,11 @@
     TestCaseExecutor,
 )
 from pynguin.utils import randomness
-<<<<<<< HEAD
-from pynguin.utils.report import get_coverage_report, render_coverage_report
-=======
-from pynguin.utils.exceptions import ConfigurationException
 from pynguin.utils.report import (
     get_coverage_report,
     render_coverage_report,
     render_xml_coverage_report,
 )
->>>>>>> 5b8fd2c7
 from pynguin.utils.statistics.runtimevariable import RuntimeVariable
 
 if TYPE_CHECKING:
@@ -369,19 +364,21 @@
     executor: TestCaseExecutor,
     generation_result: tsc.TestSuiteChromosome,
     constant_provider: ConstantProvider,
-) -> None:
+) -> set[config.CoverageMetric]:
     """
     Re-loads all required instrumentations for metrics that were not already
     calculated and tracked during the result generation.
     These metrics are then also calculated on the result, which is executed
     once again with the new instrumentation.
-    Afterwards, the original configuration is restored.
 
     Args:
         executor: the testcase executor of the run
         generation_result: the generated testsuite containing assertions
         constant_provider: the constant provider required for the
-            reloading of the builder
+            reloading of the module
+
+    Returns:
+        The set of tracked coverage metrics, including the ones that we optimised for.
     """
     output_variables = config.configuration.statistics_output.output_variables
     # Alias for shorter lines
@@ -451,6 +448,7 @@
     # reset whether to instrument tests and assertions as well as the SUT
     instrument_test = config.CoverageMetric.CHECKED in cov_metrics
     executor.set_instrument(instrument_test)
+    return metrics_for_reinstrumenation
 
 
 def _run() -> ReturnCode:
@@ -484,7 +482,9 @@
     _track_search_metrics(algorithm, generation_result)
     _remove_statements_after_exceptions(generation_result)
     _generate_assertions(executor, generation_result)
-    _track_coverage_metrics(executor, generation_result, constant_provider)
+    tracked_metrics = _track_coverage_metrics(
+        executor, generation_result, constant_provider
+    )
 
     # Export the generated test suites
     if (
@@ -497,24 +497,19 @@
         coverage_report = get_coverage_report(
             generation_result,
             executor,
-            config.configuration.statistics_output.coverage_metrics,
+            tracked_metrics,
         )
         render_coverage_report(
             coverage_report,
             Path(config.configuration.statistics_output.report_dir) / "cov_report.html",
             datetime.datetime.now(),
         )
-<<<<<<< HEAD
-    _collect_statistics(generation_result)
-=======
         render_xml_coverage_report(
             coverage_report,
             Path(config.configuration.statistics_output.report_dir) / "cov_report.xml",
             datetime.datetime.now(),
         )
-    _track_statistics(generation_result)
-    _collect_statistics()
->>>>>>> 5b8fd2c7
+    _collect_statistics(generation_result)
     if not stat.write_statistics():
         _LOGGER.error("Failed to write statistics data")
     if generation_result.size() == 0:
