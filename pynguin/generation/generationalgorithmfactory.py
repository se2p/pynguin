#  This file is part of Pynguin.
#
#  SPDX-FileCopyrightText: 2019–2021 Pynguin Contributors
#
#  SPDX-License-Identifier: LGPL-3.0-or-later
#
"""Provides factories for the generation algorithm."""
import logging
from abc import ABCMeta, abstractmethod
from typing import Callable, Dict, Generic, List, TypeVar

import pynguin.configuration as config
import pynguin.coverage.branch.branchcoveragefactory as bcf
import pynguin.ga.chromosome as chrom
import pynguin.ga.chromosomefactory as cf
import pynguin.ga.fitnessfunction as ff
import pynguin.ga.fitnessfunctions.branchdistancetestsuitefitness as bdtsf
import pynguin.ga.testcasechromosomefactory as tccf
import pynguin.ga.testcasefactory as tcf
import pynguin.ga.testsuitechromosome as tsc
import pynguin.ga.testsuitechromosomefactory as tscf
import pynguin.testcase.testfactory as tf
from pynguin.ga.operators.crossover.crossover import CrossOverFunction
from pynguin.ga.operators.crossover.singlepointrelativecrossover import (
    SinglePointRelativeCrossOver,
)
from pynguin.ga.operators.ranking.rankingfunction import (
    RankBasedPreferenceSorting,
    RankingFunction,
)
from pynguin.ga.operators.selection.rankselection import RankSelection
from pynguin.ga.operators.selection.selection import SelectionFunction
from pynguin.generation.algorithms.dynamosastrategy import DynaMOSATestStrategy
from pynguin.generation.algorithms.mosastrategy import MOSATestStrategy
from pynguin.generation.algorithms.randomsearchstrategy import (
    RandomTestCaseSearchStrategy,
    RandomTestSuiteSearchStrategy,
)
from pynguin.generation.algorithms.randomteststrategy import RandomTestStrategy
from pynguin.generation.algorithms.testgenerationstrategy import TestGenerationStrategy
from pynguin.generation.algorithms.wholesuiteteststrategy import WholeSuiteTestStrategy
from pynguin.generation.algorithms.wraptestsuitemixin import WrapTestSuiteMixin
from pynguin.generation.stoppingconditions.stoppingcondition import (
    MaxIterationsStoppingCondition,
    MaxTestsStoppingCondition,
    MaxTimeStoppingCondition,
    StoppingCondition,
)
from pynguin.setup.testcluster import TestCluster
from pynguin.testcase.execution.testcaseexecutor import TestCaseExecutor
from pynguin.utils.exceptions import ConfigurationException

C = TypeVar("C", bound=chrom.Chromosome)  # pylint: disable=invalid-name


class GenerationAlgorithmFactory(Generic[C], metaclass=ABCMeta):
    """A generic generation algorithm factory."""

    _logger = logging.getLogger(__name__)

    def get_stopping_condition(self) -> StoppingCondition:
        """Instantiates the stopping condition depending on the configuration settings.

        Returns:
            A stopping condition
        """
        stopping_condition = config.configuration.stopping_condition
        self._logger.info("Setting stopping condition: %s", stopping_condition)
        if stopping_condition == config.StoppingCondition.MAX_ITERATIONS:
            return MaxIterationsStoppingCondition()
        if stopping_condition == config.StoppingCondition.MAX_TESTS:
            return MaxTestsStoppingCondition()
        if stopping_condition == config.StoppingCondition.MAX_TIME:
            return MaxTimeStoppingCondition()
        self._logger.warning("Unknown stopping condition: %s", stopping_condition)
        return MaxTimeStoppingCondition()

    @abstractmethod
    def get_search_algorithm(self) -> TestGenerationStrategy:
        """Initialises and sets up the test-generation strategy to use.

        Returns:
            A fully configured test-generation strategy  # noqa: DAR202
        """


# pylint: disable=unsubscriptable-object, too-few-public-methods
class TestSuiteGenerationAlgorithmFactory(
    GenerationAlgorithmFactory[tsc.TestSuiteChromosome]
):
    """A factory for a search algorithm generating test-suites."""

    _strategies: Dict[config.Algorithm, Callable[[], TestGenerationStrategy]] = {
        config.Algorithm.DYNAMOSA: DynaMOSATestStrategy,
        config.Algorithm.MOSA: MOSATestStrategy,
        config.Algorithm.RANDOM: RandomTestStrategy,
        config.Algorithm.RANDOM_TEST_SUITE_SEARCH: RandomTestSuiteSearchStrategy,
        config.Algorithm.RANDOM_TEST_CASE_SEARCH: RandomTestCaseSearchStrategy,
        config.Algorithm.WHOLE_SUITE: WholeSuiteTestStrategy,
    }

    def __init__(self, executor: TestCaseExecutor, test_cluster: TestCluster):
        self._executor = executor
        self._test_cluster = test_cluster
        self._test_factory = tf.TestFactory(self._test_cluster)

    def _get_chromosome_factory(self) -> cf.ChromosomeFactory:
        """Provides a chromosome factory.

        Returns:
            A chromosome factory
        """
        # TODO add conditional returns/other factories here
        test_case_factory: tcf.TestCaseFactory = tcf.RandomLengthTestCaseFactory(
            self._test_factory
        )
        if config.configuration.initial_population_seeding:
            test_case_factory = tcf.SeededTestCaseFactory(
                test_case_factory, self._test_factory
            )
        test_case_chromosome_factory = tccf.TestCaseChromosomeFactory(
            self._test_factory, test_case_factory
        )
        if config.configuration.algorithm in (
            config.Algorithm.MOSA,
<<<<<<< HEAD
            config.Algorithm.DYNAMOSA,
=======
            config.Algorithm.RANDOM_TEST_CASE_SEARCH,
>>>>>>> c0627806
        ):
            return test_case_chromosome_factory
        return tscf.TestSuiteChromosomeFactory(test_case_chromosome_factory)

    def get_search_algorithm(self) -> TestGenerationStrategy:
        """Initialises and sets up the test-generation strategy to use.

        Returns:
            A fully configured test-generation strategy
        """
        chromosome_factory = self._get_chromosome_factory()
        strategy = self._get_generation_strategy()

        strategy.chromosome_factory = chromosome_factory
        strategy.executor = self._executor
        strategy.test_cluster = self._test_cluster
        strategy.test_factory = self._test_factory

        fitness_functions = self._get_fitness_functions()
        strategy.fitness_functions = fitness_functions

        if isinstance(strategy, WrapTestSuiteMixin):
            test_suite_fitness_function = self._get_test_suite_fitness_function()
            strategy.test_suite_fitness_function = test_suite_fitness_function

        selection_function = self._get_selection_function()
        selection_function.maximize = False
        strategy.selection_function = selection_function

        stopping_condition = self.get_stopping_condition()
        strategy.stopping_condition = stopping_condition
        strategy.reset_stopping_conditions()

        crossover_function = self._get_crossover_function()
        strategy.crossover_function = crossover_function

        ranking_function = self._get_ranking_function()
        strategy.ranking_function = ranking_function

        return strategy

    @classmethod
    def _get_generation_strategy(cls) -> TestGenerationStrategy:
        """Provides a generation strategy.

        Returns:
            A generation strategy

        Raises:
            ConfigurationException: if an unknown algorithm was requested
        """
        if config.configuration.algorithm in cls._strategies:
            strategy = cls._strategies.get(config.configuration.algorithm)
            assert strategy, "Strategy cannot be defined as None"
            return strategy()
        raise ConfigurationException("No suitable generation strategy found.")

    def _get_selection_function(self) -> SelectionFunction[tsc.TestSuiteChromosome]:
        """Provides a selection function for the selected algorithm.

        Returns:
            A selection function
        """
        self._logger.info("Chosen selection function: RankSelection")
        return RankSelection()

    def _get_crossover_function(self) -> CrossOverFunction[tsc.TestSuiteChromosome]:
        """Provides a crossover function for the selected algorithm.

        Returns:
            A crossover function
        """
        self._logger.info("Chosen crossover function: SinglePointRelativeCrossOver()")
        return SinglePointRelativeCrossOver()

    def _get_ranking_function(self) -> RankingFunction:
        self._logger.info("Chosen ranking function: RankBasedPreferenceSorting")
        return RankBasedPreferenceSorting()

    def _get_fitness_functions(self) -> List[ff.FitnessFunction]:
        """Converts a criterion into a test suite fitness function.

        Returns:
            A list of fitness functions
        """
        if config.configuration.algorithm in (
            config.Algorithm.MOSA,
<<<<<<< HEAD
            config.Algorithm.DYNAMOSA,
=======
            config.Algorithm.RANDOM_TEST_CASE_SEARCH,
>>>>>>> c0627806
        ):
            factory = bcf.BranchCoverageFactory(self._executor)
            fitness_functions: List[ff.FitnessFunction] = factory.get_coverage_goals()
            self._logger.info(
                "Instantiated %d fitness functions", len(fitness_functions)
            )
            return fitness_functions
        return [self._get_test_suite_fitness_function()]

    def _get_test_suite_fitness_function(self) -> ff.FitnessFunction:
        return bdtsf.BranchDistanceTestSuiteFitnessFunction(self._executor)<|MERGE_RESOLUTION|>--- conflicted
+++ resolved
@@ -123,11 +123,8 @@
         )
         if config.configuration.algorithm in (
             config.Algorithm.MOSA,
-<<<<<<< HEAD
             config.Algorithm.DYNAMOSA,
-=======
             config.Algorithm.RANDOM_TEST_CASE_SEARCH,
->>>>>>> c0627806
         ):
             return test_case_chromosome_factory
         return tscf.TestSuiteChromosomeFactory(test_case_chromosome_factory)
@@ -215,11 +212,8 @@
         """
         if config.configuration.algorithm in (
             config.Algorithm.MOSA,
-<<<<<<< HEAD
             config.Algorithm.DYNAMOSA,
-=======
             config.Algorithm.RANDOM_TEST_CASE_SEARCH,
->>>>>>> c0627806
         ):
             factory = bcf.BranchCoverageFactory(self._executor)
             fitness_functions: List[ff.FitnessFunction] = factory.get_coverage_goals()
