--- conflicted
+++ resolved
@@ -7,12 +7,8 @@
 """Provides a random test generator, that creates random test suites."""
 import logging
 
-<<<<<<< HEAD
-=======
 from ordered_set import OrderedSet
 
-import pynguin.ga.chromosome as chrom
->>>>>>> 585d998c
 import pynguin.ga.fitnessfunction as ff
 import pynguin.ga.testcasechromosome as tcc
 import pynguin.ga.testsuitechromosome as tsc
