#  This file is part of Pynguin.
#
#  SPDX-FileCopyrightText: 2019–2021 Pynguin Contributors
#
#  SPDX-License-Identifier: LGPL-3.0-or-later
#
"""Provides a configuration interface for the test generator."""
import dataclasses
import enum
from typing import List, Optional

from pynguin.utils.statistics.runtimevariable import RuntimeVariable


class ExportStrategy(str, enum.Enum):
    """Contains all available export strategies.

    These strategies allow to export the generated test cases in different styles,
    such as the style of the `PyTest` framework.  Setting the value to `NONE` will
    prevent exporting of the generated test cases (only reasonable for
    benchmarking, though).
    """

    PY_TEST = "PY_TEST"
    """Export tests in the style of the PyTest framework."""

    NONE = "NONE"
    """Do not export test cases at all."""


class Algorithm(str, enum.Enum):
    """Different algorithms supported by Pynguin."""

    DYNAMOSA = "DYNAMOSA"
    """The dynamic many-objective sorting algorithm (cf. Panichella et al. Automated
    test case generation as a many-objective optimisation problem with dynamic selection
    of the targets.  TSE vol. 44 issue 2)."""

    MIO = "MIO"
    """The MIO test suite generation algorithm (cf. Andrea Arcuri. Many Independent
    Objective (MIO) Algorithm for Test Suite Generation.  Proc. SBSE 2017)."""

    MOSA = "MOSA"
    """The many-objective sorting algorithm (cf. Panichella et al. Reformulating Branch
    Coverage as a Many-Objective Optimization Problem.  Proc. ICST 2015)."""

    RANDOM = "RANDOM"
    """A feedback-direct random test generation approach similar to the algorithm
    proposed by Randoop (cf. Pacheco et al. Feedback-directed random test generation.
    Proc. ICSE 2007)."""

    RANDOM_TEST_SUITE_SEARCH = "RANDOM_TEST_SUITE_SEARCH"
    """Performs random search on test suites."""

    RANDOM_TEST_CASE_SEARCH = "RANDOM_TEST_CASE_SEARCH"
    """Performs random search on test cases."""

    WHOLE_SUITE = "WHOLE_SUITE"
    """A whole-suite test generation approach similar to the one proposed by EvoSuite
    (cf. Fraser and Arcuri. EvoSuite: Automatic Test Suite Generation for
    Object-Oriented Software. Proc. ESEC/FSE 2011)."""


class AssertionGenerator(str, enum.Enum):
    """Different approaches for assertion generation supported by Pynguin."""

    MUTATION_ANALYSIS = "MUTATION_ANALYSIS"
    """Use the mutation analysis approach for assertion generation."""

    SIMPLE = "SIMPLE"
    """Use the simple approach for primitive and none assertion generation."""


class StoppingCondition(str, enum.Enum):
    """The different stopping conditions for the algorithms."""

    MAX_TIME = "MAX_TIME"
    """Stop after a maximum time limit has been reached."""

    MAX_ITERATIONS = "MAX_ITERATIONS"
    """Stop after a maximum number of algorithm iterations."""

    MAX_TEST_EXECUTIONS = "MAX_TEST_EXECUTIONS"
    """Stop as soon as a maximum number of tests were executed."""

    MAX_STATEMENT_EXECUTIONS = "MAX_STATEMENT_EXECUTIONS"
    """Stop as soon as a maximum number of statements were executed."""


class TypeInferenceStrategy(str, enum.Enum):
    """The different available type-inference strategies."""

    NONE = "NONE"
    """Ignore any type information given in the module under test."""

    STUB_FILES = "STUB_FILES"
    """Use type information from stub files."""

    TYPE_HINTS = "TYPE_HINTS"
    """Use type information from type hints in the module under test."""


class StatisticsBackend(str, enum.Enum):
    """The different available statistics backends to write statistics"""

    NONE = "NONE"
    """Do not write any statistics."""

    CONSOLE = "CONSOLE"
    """Write statistics to the standard out."""

    CSV = "CSV"
    """Write statistics to a CSV file."""


class Selection(str, enum.Enum):
    """Different selection algorithms to select from."""

    RANK_SELECTION = "RANK_SELECTION"
    """Rank selection."""

    TOURNAMENT_SELECTION = "TOURNAMENT_SELECTION"
    """Tournament selection.  Use `tournament_size` to set size."""


# pylint:disable=too-many-instance-attributes
@dataclasses.dataclass
class StatisticsOutputConfiguration:
    """Configuration related to output."""

    report_dir: str = "pynguin-report"
    """Directory in which to put HTML and CSV reports"""

    statistics_backend: StatisticsBackend = StatisticsBackend.CSV
    """Which backend to use to collect data"""

    timeline_interval: int = 1 * 1_000_000_000
    """Time interval in nano-seconds for timeline statistics, i.e., we select a data
    point after each interval.  This can be interpolated, if there is no exact
    value stored at the time-step of the interval, see `timeline_interpolation`.
    The default value is every 1.00s."""

    timeline_interpolation: bool = True
    """Interpolate timeline values"""

    output_variables: List[RuntimeVariable] = dataclasses.field(
        default_factory=lambda: [
            RuntimeVariable.TargetModule,
            RuntimeVariable.Coverage,
        ]
    )
    """List of variables to output to the statistics backend."""

    configuration_id: str = ""
    """Label that identifies the used configuration of Pynguin.  This is only done
    when running experiments."""

    project_name: str = ""
    """Label that identifies the project name of Pynguin.  This is useful when
    running experiments."""

    create_coverage_report: bool = False
    """Create a coverage report for the tested module.
    This can be helpful to find hard to cover parts because Pynguin measures coverage
    on bytecode level which might yield different results when compared with other
    tools, e.g., Coverage.py."""


@dataclasses.dataclass
class TestCaseOutputConfiguration:
    """Configuration related to test case output."""

    output_path: str
    """Path to an output folder for the generated test cases."""

    export_strategy: ExportStrategy = ExportStrategy.PY_TEST
    """The export strategy determines for which test-runner system the
    generated tests should fit."""

    max_length_test_case: int = 2500
    """The maximum number of statement in as test case (normal + assertion
    statements)"""

    generate_assertions: bool = True
    """Should assertions be generated?"""

    post_process: bool = True
    """Should the results be post processed? For example, truncate test cases after
    statements that raise an exception."""

    float_precision: float = 0.01
    """Precision to use in float comparisons and assertions"""


# pylint:disable=too-many-instance-attributes
@dataclasses.dataclass
class SeedingConfiguration:
    """Configuration related to seeding."""

    seed: Optional[int] = None
    """A predefined seed value for the random number generator that is used."""

    constant_seeding: bool = True
    """Should the generator use a static constant seeding technique to improve constant
    generation?"""

    initial_population_seeding: bool = False
    """Should the generator use previously existing testcases to seed the initial
    population?"""

    initial_population_data: str = ""
    """The path to the file with the pre-existing tests. The path has to include the
    file itself."""

    seeded_testcases_reuse_probability: float = 0.9
    """Probability of using seeded testcases when initial population seeding is
    enabled."""

    initial_population_mutations: int = 0
    """Number of how often the testcases collected by initial population seeding should
    be mutated to promote diversity"""

    dynamic_constant_seeding: bool = True
    """Enables seeding of constants at runtime."""

    seeded_primitives_reuse_probability: float = 0.2
    """Probability for using seeded primitive values instead of randomly
    generated ones."""

    seeded_dynamic_values_reuse_probability: float = 0.6
    """Probability of using dynamically seeded values when a primitive seeded
     value will be used."""


@dataclasses.dataclass
class MIOPhaseConfiguration:
    """Configuration for a phase of MIO."""

    number_of_tests_per_target: int
    """Number of test cases for each target goal to keep in an archive."""

    random_test_or_from_archive_probability: float
    """Probability [0,1] of sampling a new test at random or choose an existing one in
    an archive."""

    number_of_mutations: int
    """Number of mutations allowed to be done on the same individual before
    sampling a new one."""


@dataclasses.dataclass
class MIOConfiguration:
    """Configuration that is specific to the MIO approach."""

    initial_config: MIOPhaseConfiguration = dataclasses.field(
        default_factory=lambda: MIOPhaseConfiguration(
            number_of_tests_per_target=10,
            random_test_or_from_archive_probability=0.5,
            number_of_mutations=1,
        )
    )
    """Configuration to use before focused phase."""

    focused_config: MIOPhaseConfiguration = dataclasses.field(
        default_factory=lambda: MIOPhaseConfiguration(
            number_of_tests_per_target=1,
            random_test_or_from_archive_probability=0.0,
            number_of_mutations=10,
        )
    )
    """Configuration to use in focused phase"""

    exploitation_starts_at_percent: float = 0.5
    """Percentage ]0,1] of search budget after which exploitation is activated, i.e.,
    switching to focused phase."""


@dataclasses.dataclass
class RandomConfiguration:
    """Configuration that is specific to the RANDOM approach."""

    max_sequence_length: int = 10
    """The maximum length of sequences that are generated, 0 means infinite."""

    max_sequences_combined: int = 10
    """The maximum number of combined sequences, 0 means infinite."""


@dataclasses.dataclass
class TypeInferenceConfiguration:
    """Configuration related to type inference."""

    guess_unknown_types: bool = True
    """Should we guess unknown types while constructing parameters?
    This might happen in the following cases:
    The parameter type is unknown, e.g. a parameter is missing a type hint.
    The parameter is not primitive and cannot be created from the test cluster,
    e.g. Callable[...]"""

    type_inference_strategy: TypeInferenceStrategy = TypeInferenceStrategy.TYPE_HINTS
    """The strategy for type-inference that shall be used"""

    max_cluster_recursion: int = 10
    """The maximum level of recursion when calculating the dependencies in the test
    cluster."""

    stub_dir: Optional[str] = None
    """Path to the pyi-stub files for the StubInferenceStrategy"""


@dataclasses.dataclass
class TestCreationConfiguration:
    """Configuration related to test creation."""

    max_recursion: int = 10
    """Recursion depth when trying to create objects in a test case."""

    max_delta: int = 20
    """Maximum size of delta for numbers during mutation"""

    max_int: int = 2048
    """Maximum size of randomly generated integers (minimum range = -1 * max)"""

    string_length: int = 20
    """Maximum length of randomly generated strings"""

    bytes_length: int = 20
    """Maximum length of randomly generated bytes"""

    collection_size: int = 5
    """Maximum length of randomly generated collections"""

    primitive_reuse_probability: float = 0.5
    """Probability to reuse an existing primitive in a test case, if available.
    Expects values in [0,1]"""

    object_reuse_probability: float = 0.9
    """Probability to reuse an existing object in a test case, if available.
    Expects values in [0,1]"""

    none_probability: float = 0.1
    """Probability to use None in a test case instead of constructing an object.
    Expects values in [0,1]"""

    skip_optional_parameter_probability: float = 0.7
    """Probability to skip an optional parameter, i.e., do not fill this parameter."""

    max_attempts: int = 1000
    """Number of attempts when generating an object before giving up"""

    insertion_uut: float = 0.5
    """Score for selection of insertion of UUT calls"""

    max_size: int = 100
    """Maximum number of test cases in a test suite"""


@dataclasses.dataclass
class SearchAlgorithmConfiguration:
    """General configuration for search algorithms."""

    min_initial_tests: int = 1
    """Minimum number of tests in initial test suites"""

    max_initial_tests: int = 10
    """Maximum number of tests in initial test suites"""

    population: int = 50
    """Population size of genetic algorithm"""

    chromosome_length: int = 40
    """Maximum length of chromosomes during search"""

    chop_max_length: bool = True
    """Chop statements after exception if length has reached maximum"""

    elite: int = 1
    """Elite size for search algorithm"""

    crossover_rate: float = 0.75
    """Probability of crossover"""

    test_insertion_probability: float = 0.1
    """Initial probability of inserting a new test in a test suite"""

    test_delete_probability: float = 1.0 / 3.0
    """Probability of deleting statements during mutation"""

    test_change_probability: float = 1.0 / 3.0
    """Probability of changing statements during mutation"""

    test_insert_probability: float = 1.0 / 3.0
    """Probability of inserting new statements during mutation"""

    statement_insertion_probability: float = 0.5
    """Initial probability of inserting a new statement in a test case"""

    random_perturbation: float = 0.2
    """Probability to replace a primitive with a random new value rather than adding
    a delta."""

    change_parameter_probability: float = 0.1
    """Probability of replacing parameters when mutating a method or constructor
    statement in a test case.  Expects values in [0,1]"""

    tournament_size: int = 5
    """Number of individuals for tournament selection."""

    rank_bias: float = 1.7
    """Bias for better individuals in rank selection"""

    selection: Selection = Selection.TOURNAMENT_SELECTION
    """The selection operator for genetic algorithms."""


@dataclasses.dataclass
class StoppingConfiguration:
    """Configuration related to when Pynguin should stop."""

    stopping_condition: StoppingCondition = StoppingCondition.MAX_TIME
    """What condition should be checked to end the search/test generation."""

    budget: int = 600
    """Time budget (in seconds) that can be used for generating tests."""

    maximum_test_executions: int = 60
    """Maximum number of test cases to be executed."""

    maximum_statement_executions: int = 600
    """Maximum number of test cases to be executed."""

    maximum_iterations: int = 60
    """Maximum iterations"""


# pylint: disable=too-many-instance-attributes, pointless-string-statement
@dataclasses.dataclass
class Configuration:
    """General configuration for the test generator."""

    project_path: str
    """Path to the project the generator shall create tests for."""

    module_name: str
    """Name of the module for which the generator shall create tests."""

    test_case_output: TestCaseOutputConfiguration
    """Configuration for how test cases should be output."""

<<<<<<< HEAD
    algorithm: Algorithm = choice(Algorithm)
    """The algorithm that shall be used for generation."""

    assertion_generation: AssertionGenerator = choice(AssertionGenerator)
    """The generator that shall be used for assertion generation."""
=======
    algorithm: Algorithm = Algorithm.DYNAMOSA
    """The algorithm that shall be used for generation"""
>>>>>>> aa0858ea

    statistics_output: StatisticsOutputConfiguration = dataclasses.field(
        default_factory=StatisticsOutputConfiguration
    )
    """Statistic Output configuration."""

    stopping: StoppingConfiguration = dataclasses.field(
        default_factory=StoppingConfiguration
    )
    """Stopping configuration."""

    seeding: SeedingConfiguration = dataclasses.field(
        default_factory=SeedingConfiguration
    )
    """Seeding configuration."""

    type_inference: TypeInferenceConfiguration = dataclasses.field(
        default_factory=TypeInferenceConfiguration
    )
    """Type inference configuration."""

    test_creation: TestCreationConfiguration = dataclasses.field(
        default_factory=TestCreationConfiguration
    )
    """Test creation configuration."""

    search_algorithm: SearchAlgorithmConfiguration = dataclasses.field(
        default_factory=SearchAlgorithmConfiguration
    )
    """Search algorithm configuration."""

    mio: MIOConfiguration = dataclasses.field(default_factory=MIOConfiguration)
    """Configuration used for the MIO algorithm."""

    random: RandomConfiguration = dataclasses.field(default_factory=RandomConfiguration)
    """Configuration used for the RANDOM algorithm."""


# Singleton instance of the configuration.
configuration = Configuration(
    algorithm=Algorithm.RANDOM,
    assertion_generation=AssertionGenerator.SIMPLE,
    project_path="",
    module_name="",
    test_case_output=TestCaseOutputConfiguration(output_path=""),
)<|MERGE_RESOLUTION|>--- conflicted
+++ resolved
@@ -9,6 +9,8 @@
 import enum
 from typing import List, Optional
 
+from simple_parsing import choice
+
 from pynguin.utils.statistics.runtimevariable import RuntimeVariable
 
 
@@ -447,16 +449,11 @@
     test_case_output: TestCaseOutputConfiguration
     """Configuration for how test cases should be output."""
 
-<<<<<<< HEAD
-    algorithm: Algorithm = choice(Algorithm)
+    algorithm: Algorithm = Algorithm.DYNAMOSA
     """The algorithm that shall be used for generation."""
 
     assertion_generation: AssertionGenerator = choice(AssertionGenerator)
     """The generator that shall be used for assertion generation."""
-=======
-    algorithm: Algorithm = Algorithm.DYNAMOSA
-    """The algorithm that shall be used for generation"""
->>>>>>> aa0858ea
 
     statistics_output: StatisticsOutputConfiguration = dataclasses.field(
         default_factory=StatisticsOutputConfiguration
