# SPDX-FileCopyrightText: 2019–2025 Pynguin Contributors
#
# SPDX-License-Identifier: MIT

image: python:${PYTHON_VERSION}

workflow:
  rules:
    - if: $CI_MERGE_REQUEST_ID         # Execute jobs in merge request context
    - if: $CI_COMMIT_BRANCH == 'main'  # Execute jobs when a new commit is pushed to main branch

cache:
  key: virtualenv
  paths:
    - .venv/
    - .cache/pip
    - .cache/pypoetry

stages:
  - build
  - lint
  - test
  - security
  - deploy

include:
  - template: Jobs/Secret-Detection.gitlab-ci.yml

secret_detection:
  before_script: []

variables:
  # secret detection only runs for branch pipelines by default but we run jobs
  # in merge request context
  AST_ENABLE_MR_PIPELINES: "true"

before_script:
  - python --version
  - pip install poetry
  - poetry config virtualenvs.in-project true
  - poetry install --extras "openai numpy fandango-faker"

.unit-tests: &unit-tests
  stage: test
  script:
    - >
      poetry run pytest -q --cov=pynguin --cov=tests --cov-branch
      --cov-report=term-missing
      --junitxml=report.xml tests/
    - mv .coverage ".coverage.${PYTHON_VERSION}"
  artifacts:
    reports:
      junit: report.xml
    paths:
      - .coverage.*
  needs: ["pre-commit", "reuse"]

unit-tests:
  <<: *unit-tests
  parallel:
    matrix:
      - PYTHON_VERSION: "3.10-bookworm"
      - PYTHON_VERSION: "3.11-bookworm"
      - PYTHON_VERSION: "3.12-bookworm"
      - PYTHON_VERSION: "3.13-bookworm"
      - PYTHON_VERSION: "3.14-bookworm"

combine-coverage:
  stage: test
  image: python:3.10-bookworm
  needs:
    - job: unit-tests
      artifacts: true
  coverage: '/(?i)total.*? (100(?:\.0+)?\%|[1-9]?\d(?:\.\d+)?\%)$/'
  script:
    - pip install coverage
    - ls -la .coverage.*
    - coverage combine .coverage.*
    - coverage report
    - coverage xml -o merged-coverage.xml
    - coverage html -d cov_html
  artifacts:
    reports:
      coverage_report:
        coverage_format: cobertura
        path: merged-coverage.xml
    paths:
      - cov_html

.nightly-tests: &nightly-tests
  only:
    - schedules
  stage: test
  before_script:
    - python --version
    - pip install poetry
    - poetry config virtualenvs.in-project true
    - poetry install --extras "openai numpy fandango-faker"
    - poetry add --group dev pytest-random-order
  script: |
    for ((i=1; i<=10; i++)); do
      SECONDS=0
      echo "test run ${i}\n"
      poetry run pytest -q --cov=pynguin --cov=tests --cov-branch \
        --random-order --random-order-bucket=global \
        --cov-report=term-missing
      mv .coverage ".coverage.${PYTHON_VERSION}.${i}"
      elapsed=$SECONDS
      echo "=== required ${elapsed} seconds for run ${i} ===\n\n"
    done
  artifacts:
    paths:
      - .coverage.*
  needs: ["unit-tests"]

nightly-tests:
  <<: *nightly-tests
  parallel:
    matrix:
      - PYTHON_VERSION: "3.10-bookworm"
      - PYTHON_VERSION: "3.11-bookworm"
      - PYTHON_VERSION: "3.12-bookworm"
      - PYTHON_VERSION: "3.13-bookworm"
      - PYTHON_VERSION: "3.14-bookworm"

combine-nightly-coverage:
  only:
    - schedules
  stage: test
  image: python:3.10-bookworm
  needs:
    - job: nightly-tests
      artifacts: true
  coverage: '/(?i)total.*? (100(?:\.0+)?\%|[1-9]?\d(?:\.\d+)?\%)$/'
  script:
    - pip install coverage
    - ls -la .coverage.*
    - coverage combine .coverage.*
    - coverage report
    - coverage xml -o merged-nightly-coverage.xml
    - coverage html -d cov_html_nightly
  artifacts:
    reports:
      coverage_report:
        coverage_format: cobertura
        path: merged-nightly-coverage.xml
    paths:
      - cov_html_nightly

memory-profile:
  only:
    - schedules
  stage: lint
  image: python:3.10-bookworm
  before_script:
    - pip install poetry
    - poetry config virtualenvs.in-project true
    - poetry install --extras "openai numpy fandango-faker"
    - poetry add --group dev memray pytest-memray
  script:
    - poetry run pytest --memray tests/
  needs: ["pre-commit", "reuse"]

pre-commit:
  stage: lint
  image: python:3.10-bookworm
  script:
    - poetry run pre-commit run --all-files
  needs: []

mypy:
  stage: lint
  image: python:3.10-bookworm
  script:
    - poetry run mypy --version
    - poetry run mypy
  needs: ["pre-commit"]

sphinx:
  stage: build
  image: python:3.10-bookworm
  before_script: # overwrite to not install extras to be consistent with readthedocs from GitHub CI
    - pip install poetry
    - poetry config virtualenvs.in-project true
    - poetry install
  script:
<<<<<<< HEAD
    - poetry run sphinx-build docs docs/_build
=======
    - make documentation
>>>>>>> 6f70254c
  artifacts:
    expire_in: 1 week
    paths:
      - docs/_build

# Deploy the documentation to GitLab Pages
pages:
  stage: deploy
  image: python:3.10-bookworm
  script:
    - poetry install
    - poetry run sphinx-build docs public
  artifacts:
    paths:
      - public
  only:
    - main

# check license declarations etc.
reuse:
  stage: lint
  image:
    name: fsfe/reuse:latest
    entrypoint: [""]
  before_script:
    - python --version
  script:
    - reuse lint
  needs: []

cluster-experiment:
  stage: deploy
  when: manual
  image: python:3.10-bookworm
  timeout: 2h
  variables:
    USER: "pynguin-tool"
    HOST: "defender.fim.uni-passau.de"
    SCRATCH: "/scratch/${USER}"
  before_script:
    - apt-get update && apt-get install -y sshpass openssh-client
    - mkdir -p ~/.ssh
    - ssh-keyscan $HOST >> ~/.ssh/known_hosts
  script:
    - export GIT_TAG=$(git rev-parse --short HEAD)
    - |
      sshpass -p "$DEFENDER_PYNGUIN_TOOL_PASSWORD" ssh -o StrictHostKeyChecking=no ${USER}@${HOST} "
        echo '✅ Logged into $HOST';
        bash $SCRATCH/pynguin-experiments/src/pynguin_experiments/execution/run-remote-experiment.sh \"$GIT_TAG\"
      " | tee experiment.log
      echo "✅ Experiment executed on $HOST."

      export EXPERIMENT_DIR=$(grep '=== Parsed experiment folder:' experiment.log | awk -F': ' '{gsub(/ ===$/, "", $2); print $2}')
      echo "Parsed experiment directory: $EXPERIMENT_DIR"

      sshpass -p "$DEFENDER_PYNGUIN_TOOL_PASSWORD" scp -o StrictHostKeyChecking=no ${USER}@${HOST}:"$EXPERIMENT_DIR/results.csv" ./results.csv
      sshpass -p "$DEFENDER_PYNGUIN_TOOL_PASSWORD" scp -o StrictHostKeyChecking=no ${USER}@${HOST}:"$EXPERIMENT_DIR/analyze-errors.csv" ./analyze-errors.csv
      sshpass -p "$DEFENDER_PYNGUIN_TOOL_PASSWORD" scp -o StrictHostKeyChecking=no ${USER}@${HOST}:"$EXPERIMENT_DIR/ci-summary.md" ./ci-summary.md
      sshpass -p "$DEFENDER_PYNGUIN_TOOL_PASSWORD" scp -o StrictHostKeyChecking=no ${USER}@${HOST}:"$EXPERIMENT_DIR/ci-summary.env" ./ci-summary.env
      echo "✅ Results and logs copied to local directory."

      if [ "${CLEANUP:-true}" = "true" ]; then
        IMAGE_TAR="$SCRATCH/images/pynguin-$GIT_TAG.tar"
        sshpass -p "$DEFENDER_PYNGUIN_TOOL_PASSWORD" ssh -o StrictHostKeyChecking=no ${USER}@${HOST} "
          if [ -d '$EXPERIMENT_DIR' ]; then
            rm -rf '$EXPERIMENT_DIR'
            echo '✅ Experiment directory removed from remote (cleanup).'
          else
            echo '⚠️ Experiment directory not found, skipping cleanup.'
          fi

          if [ -f \"$IMAGE_TAR\" ]; then
            rm \"$IMAGE_TAR\"
            echo '✅ pynguin-image-tar file removed: $IMAGE_TAR'
          else
            echo '⚠️ Image not found: $IMAGE_TAR'
          fi
        "
      else
        echo "⚠️ Skipping remote cleanup."
      fi

      echo -e "\nSummary:\n"
      cat ci-summary.md

      # Load env vars and generate metrics.txt for GitLab Metrics Report
      set -a
      source ci-summary.env
      set +a

      echo "pynguin_project_count $PYNGUIN_PROJECT_COUNT" > metrics.txt
      echo "pynguin_module_count $PYNGUIN_MODULE_COUNT" >> metrics.txt
      echo "pynguin_total_errors $PYNGUIN_TOTAL_ERRORS" >> metrics.txt
      echo "pynguin_mean_coverage $PYNGUIN_MEAN_COVERAGE" >> metrics.txt
      echo "pynguin_mean_algorithm_iterations $PYNGUIN_MEAN_ALGORITHM_ITERATIONS" >> metrics.txt
      echo "pynguin_mean_total_time_s $PYNGUIN_MEAN_TOTAL_TIME_S" >> metrics.txt

      echo "✅ metrics.txt generated for GitLab Metrics Report."
  artifacts:
    when: always
    reports:
      dotenv: ci-summary.env
      metrics: metrics.txt
    paths:
      - experiment.log
      - results.csv
      - analyze-errors.csv
      - ci-summary.md
      - ci-summary.env
      - metrics.txt
    expire_in: 1 year<|MERGE_RESOLUTION|>--- conflicted
+++ resolved
@@ -184,11 +184,7 @@
     - poetry config virtualenvs.in-project true
     - poetry install
   script:
-<<<<<<< HEAD
-    - poetry run sphinx-build docs docs/_build
-=======
     - make documentation
->>>>>>> 6f70254c
   artifacts:
     expire_in: 1 week
     paths:
