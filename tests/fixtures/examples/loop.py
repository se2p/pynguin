#  This file is part of Pynguin.
#
#  SPDX-FileCopyrightText: 2019–2020 Pynguin Contributors
#
#  SPDX-License-Identifier: LGPL-3.0-or-later
#
<<<<<<< HEAD
def here_goes_the_loop(f: int):
    x = True
    while x:
        if 3 * f != 70:
            x = False
    return x
=======
def loop_with_condition():
    """Loops endlessly"""
    x = -1
    while x < 0:
        x = x - 1
>>>>>>> ae989543
<|MERGE_RESOLUTION|>--- conflicted
+++ resolved
@@ -4,17 +4,16 @@
 #
 #  SPDX-License-Identifier: LGPL-3.0-or-later
 #
-<<<<<<< HEAD
 def here_goes_the_loop(f: int):
     x = True
     while x:
         if 3 * f != 70:
             x = False
     return x
-=======
+
+
 def loop_with_condition():
     """Loops endlessly"""
     x = -1
     while x < 0:
-        x = x - 1
->>>>>>> ae989543
+        x = x - 1