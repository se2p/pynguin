--- conflicted
+++ resolved
@@ -30,12 +30,6 @@
     strategy = DummyAlgorithm()
     stopping = MaxStatementExecutionsStoppingCondition(100)
     stopping.set_limit(10)
-<<<<<<< HEAD
-    result = MagicMock()
-    stopping.remote_observer.before_statement_execution(None, None, None)
-    stopping.remote_observer.after_test_case_execution(None, None, result)
-=======
->>>>>>> cf241c38
     stopping.after_remote_test_case_execution(None, result)
     strategy.stopping_conditions = [stopping]
     assert strategy.progress() == 0.1
