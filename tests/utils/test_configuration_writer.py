#  This file is part of Pynguin.
#
#  SPDX-FileCopyrightText: 2019–2025 Pynguin Contributors
#
#  SPDX-License-Identifier: MIT
#
import logging

from pathlib import Path
from unittest.mock import patch

import pytest

import pynguin.configuration as config

from pynguin.configuration import StatisticsBackend
from pynguin.utils.configuration_writer import PYNGUIN_CONFIG_TOML
from pynguin.utils.configuration_writer import PYNGUIN_CONFIG_TXT
from pynguin.utils.configuration_writer import convert_config_to_dict
from pynguin.utils.configuration_writer import extract_parameter_list_from_config
from pynguin.utils.configuration_writer import write_configuration


@pytest.fixture
def expected_toml(tmp_path):
    expected_toml = Path(tmp_path) / f"expected-{PYNGUIN_CONFIG_TOML}"
    expected = """project_path = ""
module_name = ""
algorithm = "RANDOM"
ignore_modules = []
ignore_methods = []
subprocess = false
subprocess_if_recommended = true

[test_case_output]
output_path = ""
crash_path = ""
export_strategy = "PY_TEST"
max_length_test_case = 2500
assertion_generation = "MUTATION_ANALYSIS"
allow_stale_assertions = false
mutation_strategy = "FIRST_ORDER_MUTANTS"
mutation_order = 1
post_process = true
float_precision = 0.01
format_with_black = true

[statistics_output]
report_dir = "{REPORT_DIR}"
statistics_backend = "CSV"
timeline_interval = 1000000000
timeline_interpolation = true
coverage_metrics = [ "BRANCH",]
output_variables = [ "TargetModule", "Coverage",]
configuration_id = ""
run_id = ""
project_name = ""
create_coverage_report = false
type_guess_top_n = 10

[stopping]
maximum_search_time = -1
maximum_test_executions = -1
maximum_statement_executions = -1
maximum_slicing_time = 600
maximum_iterations = -1
maximum_test_execution_timeout = 5
maximum_coverage = 100
maximum_coverage_plateau = -1
minimum_coverage = 100
minimum_plateau_iterations = -1
maximum_memory = 3000
test_execution_time_per_statement = 1

[large_language_model]
api_key = ""
model_name = "gpt-4o-mini"
temperature = 0.8
hybrid_initial_population = false
llm_test_case_percentage = 0.5
enable_response_caching = false
call_llm_for_uncovered_targets = false
coverage_threshold = 1
call_llm_on_stall_detection = false
max_plateau_len = 25
max_llm_interventions = 1

[seeding]
seed = {SEED}
constant_seeding = true
initial_population_seeding = false
initial_population_data = ""
seeded_testcases_reuse_probability = 0.9
initial_population_mutations = 0
dynamic_constant_seeding = true
seeded_primitives_reuse_probability = 0.2
seeded_dynamic_values_reuse_probability = 0.6
seed_from_archive = false
seed_from_archive_probability = 0.2
seed_from_archive_mutations = 3
max_dynamic_length = 1000
max_dynamic_pool_size = 50

[type_inference]
type_inference_strategy = "TYPE_HINTS"
type_tracing = 0.0
subtype_inference = "NONE"
type_tracing_subtype_weight = 0.3
type_tracing_argument_type_weight = 0.5
type_tracing_attribute_weight = 0.2

[pynguinml]
ml_testing_enabled = false
constraints_path = ""
dtype_mapping_path = ""
constructor_function = ""
constructor_function_parameter = ""
max_ndim = 4
max_shape_dim = 4
ignore_constraints_probability = 0.25

[test_creation]
max_recursion = 10
max_delta = 20
max_int = 2048
string_length = 20
bytes_length = 20
collection_size = 5
primitive_reuse_probability = 0.5
object_reuse_probability = 0.9
none_weight = 0
any_weight = 0
original_type_weight = 5
type_tracing_weight = 10
type_tracing_kept_guesses = 2
wrap_var_param_type_probability = 0.7
negate_type = 0.1
skip_optional_parameter_probability = 0.7
max_attempts = 1000
insertion_uut = 0.5
max_size = 100
use_random_object_for_call = 0.0

[search_algorithm]
min_initial_tests = 1
max_initial_tests = 10
population = 50
chromosome_length = 40
chop_max_length = true
elite = 1
crossover_rate = 0.75
test_insertion_probability = 0.1
test_delete_probability = 0.3333333333333333
test_change_probability = 0.3333333333333333
test_insert_probability = 0.3333333333333333
statement_insertion_probability = 0.5
random_perturbation = 0.2
change_parameter_probability = 0.1
tournament_size = 5
rank_bias = 1.7
selection = "TOURNAMENT_SELECTION"
use_archive = false
filter_covered_targets_from_test_cluster = false
number_of_mutations = 1

[mio]
exploitation_starts_at_percent = 0.5

[random]
max_sequence_length = 10
max_sequences_combined = 10

<<<<<<< HEAD
[local_search]
local_search = true
local_search_same_datatype = true
local_search_different_datatype = false
local_search_llm = false
local_search_primitives = true
local_search_collections = false
local_search_complex_objects = false
local_search_probability = 0.02
local_search_time = 5000
int_delta_increasing_factor = 2
string_random_mutation_count = 10
random_parametrized_statement_call_count = 10
max_different_type_mutations = 10
different_type_primitive_probability = 0.3
different_type_collection_probability = 0.3
dict_max_insertions = 10
llm_whole_module = false
=======
[to_cover]
only_cover = []
no_cover = []
enable_inline_pynguin_no_cover = true
enable_inline_pragma_no_cover = true
>>>>>>> f0db48e8

[test_case_output.minimization]
test_case_minimization_strategy = "CASE"
test_case_minimization_direction = "BACKWARD"

[mio.initial_config]
number_of_tests_per_target = 10
random_test_or_from_archive_probability = 0.5
number_of_mutations = 1

[mio.focused_config]
number_of_tests_per_target = 1
random_test_or_from_archive_probability = 0.0
number_of_mutations = 10
"""
    expected = expected.replace("{REPORT_DIR}", str(tmp_path))
    expected = expected.replace("{SEED}", str(config.configuration.seeding.seed))
    expected_toml.write_text(expected)
    return expected_toml


@pytest.fixture
def expected_txt(tmp_path):
    expected_txt = Path(tmp_path) / f"expected-{PYNGUIN_CONFIG_TXT}"
    expected = """("Configuration(project_path='', module_name='', "
 "test_case_output=TestCaseOutputConfiguration(output_path='', crash_path='', "
 "export_strategy=<ExportStrategy.PY_TEST: 'PY_TEST'>, "
 'max_length_test_case=2500, '
 'assertion_generation=<AssertionGenerator.MUTATION_ANALYSIS: '
 "'MUTATION_ANALYSIS'>, allow_stale_assertions=False, "
 'mutation_strategy=<MutationStrategy.FIRST_ORDER_MUTANTS: '
 "'FIRST_ORDER_MUTANTS'>, mutation_order=1, post_process=True, "
 'minimization=Minimization(test_case_minimization_strategy=<MinimizationStrategy.CASE: '
 "'CASE'>, test_case_minimization_direction=<MinimizationDirection.BACKWARD: "
 "'BACKWARD'>), float_precision=0.01, format_with_black=True), "
 "algorithm=<Algorithm.RANDOM: 'RANDOM'>, "
 "statistics_output=StatisticsOutputConfiguration(report_dir='{REPORT_DIR}', "
 "statistics_backend=<StatisticsBackend.CSV: 'CSV'>, "
 'timeline_interval=1000000000, timeline_interpolation=True, '
 "coverage_metrics=[<CoverageMetric.BRANCH: 'BRANCH'>], "
 "output_variables=[TargetModule, Coverage], configuration_id='', run_id='', "
 "project_name='', create_coverage_report=False, type_guess_top_n=10), "
 'stopping=StoppingConfiguration(maximum_search_time=-1, '
 'maximum_test_executions=-1, maximum_statement_executions=-1, '
 'maximum_slicing_time=600, maximum_iterations=-1, '
 'maximum_test_execution_timeout=5, maximum_coverage=100, '
 'maximum_coverage_plateau=-1, minimum_coverage=100, '
 'minimum_plateau_iterations=-1, maximum_memory=3000, '
 'test_execution_time_per_statement=1), '
 "large_language_model=LLMConfiguration(api_key='', model_name='gpt-4o-mini', "
 'temperature=0.8, hybrid_initial_population=False, '
 'llm_test_case_percentage=0.5, enable_response_caching=False, '
 'call_llm_for_uncovered_targets=False, coverage_threshold=1, '
 'call_llm_on_stall_detection=False, max_plateau_len=25, '
 'max_llm_interventions=1), '
 'seeding=SeedingConfiguration(seed={SEED}, '
 'constant_seeding=True, initial_population_seeding=False, '
 "initial_population_data='', seeded_testcases_reuse_probability=0.9, "
 'initial_population_mutations=0, dynamic_constant_seeding=True, '
 'seeded_primitives_reuse_probability=0.2, '
 'seeded_dynamic_values_reuse_probability=0.6, seed_from_archive=False, '
 'seed_from_archive_probability=0.2, seed_from_archive_mutations=3, '
 'max_dynamic_length=1000, max_dynamic_pool_size=50), '
 'type_inference=TypeInferenceConfiguration(type_inference_strategy=<TypeInferenceStrategy.TYPE_HINTS: '
 "'TYPE_HINTS'>, type_tracing=0.0, "
 "subtype_inference=<SubtypeInferenceStrategy.NONE: 'NONE'>, "
 'type_tracing_subtype_weight=0.3, type_tracing_argument_type_weight=0.5, '
 'type_tracing_attribute_weight=0.2), '
 'pynguinml=PynguinMLConfiguration(ml_testing_enabled=False, '
 "constraints_path='', dtype_mapping_path='', constructor_function='', "
 "constructor_function_parameter='', max_ndim=4, max_shape_dim=4, "
 'ignore_constraints_probability=0.25), '
 'test_creation=TestCreationConfiguration(max_recursion=10, max_delta=20, '
 'max_int=2048, string_length=20, bytes_length=20, collection_size=5, '
 'primitive_reuse_probability=0.5, object_reuse_probability=0.9, '
 'none_weight=0, any_weight=0, original_type_weight=5, type_tracing_weight=10, '
 'type_tracing_kept_guesses=2, wrap_var_param_type_probability=0.7, '
 'negate_type=0.1, skip_optional_parameter_probability=0.7, max_attempts=1000, '
 'insertion_uut=0.5, max_size=100, use_random_object_for_call=0.0), '
 'search_algorithm=SearchAlgorithmConfiguration(min_initial_tests=1, '
 'max_initial_tests=10, population=50, chromosome_length=40, '
 'chop_max_length=True, elite=1, crossover_rate=0.75, '
 'test_insertion_probability=0.1, test_delete_probability=0.3333333333333333, '
 'test_change_probability=0.3333333333333333, '
 'test_insert_probability=0.3333333333333333, '
 'statement_insertion_probability=0.5, random_perturbation=0.2, '
 'change_parameter_probability=0.1, tournament_size=5, rank_bias=1.7, '
 "selection=<Selection.TOURNAMENT_SELECTION: 'TOURNAMENT_SELECTION'>, "
 'use_archive=False, filter_covered_targets_from_test_cluster=False, '
 'number_of_mutations=1), '
 'mio=MIOConfiguration(initial_config=MIOPhaseConfiguration(number_of_tests_per_target=10, '
 'random_test_or_from_archive_probability=0.5, number_of_mutations=1), '
 'focused_config=MIOPhaseConfiguration(number_of_tests_per_target=1, '
 'random_test_or_from_archive_probability=0.0, number_of_mutations=10), '
 'exploitation_starts_at_percent=0.5), '
 'random=RandomConfiguration(max_sequence_length=10, '
 'max_sequences_combined=10), to_cover=ToCoverConfiguration(only_cover=[], '
 'no_cover=[], enable_inline_pynguin_no_cover=True, '
 'enable_inline_pragma_no_cover=True), ignore_modules=[], ignore_methods=[], '
 'subprocess=False, subprocess_if_recommended=True)')"""  # noqa:E501
    expected = expected.replace("{REPORT_DIR}", str(tmp_path))
    expected = expected.replace("{SEED}", str(config.configuration.seeding.seed))
    expected_txt.write_text(expected)
    return expected_txt


@pytest.fixture
def expected_parameter_list() -> list[str]:
    parameter_list: list[str] = [
        "--project_path /tmp",
        "--module_name dummy",
        "--export_strategy PY_TEST",
        "--max_length_test_case 2500",
        "--assertion_generation MUTATION_ANALYSIS",
        "--allow_stale_assertions False",
        "--mutation_strategy FIRST_ORDER_MUTANTS",
        "--mutation_order 1",
        "--post_process True",
        "--minimization.test_case_minimization_direction BACKWARD",
        "--minimization.test_case_minimization_strategy CASE",
        "--float_precision 0.01",
        "--format_with_black True",
        "--algorithm RANDOM",  # as defined in tests/conftest.py
        "--report_dir pynguin-report",
        "--statistics_backend CSV",
        "--timeline_interval 1000000000",
        "--timeline_interpolation True",
        "--coverage_metrics BRANCH",
        "--output_variables TargetModule\nCoverage",
        "--create_coverage_report False",
        "--type_guess_top_n 10",
        "--maximum_search_time -1",
        "--maximum_test_executions -1",
        "--maximum_statement_executions -1",
        "--maximum_slicing_time 600",
        "--maximum_iterations -1",
        "--maximum_memory 3000",
        "--maximum_test_execution_timeout 5",
        "--maximum_coverage 100",
        "--maximum_coverage_plateau -1",
        "--minimum_coverage 100",
        "--minimum_plateau_iterations -1",
        "--ml_testing_enabled False",
        "--test_execution_time_per_statement 1",
        "--seed 12345",
        "--constant_seeding True",
        "--initial_population_seeding False",
        "--seeded_testcases_reuse_probability 0.9",
        "--initial_population_mutations 0",
        "--dynamic_constant_seeding True",
        "--seeded_primitives_reuse_probability 0.2",
        "--seeded_dynamic_values_reuse_probability 0.6",
        "--seed_from_archive False",
        "--seed_from_archive_probability 0.2",
        "--seed_from_archive_mutations 3",
        "--max_dynamic_length 1000",
        "--max_dynamic_pool_size 50",
        "--type_inference_strategy TYPE_HINTS",
        "--type_tracing 0.0",
        "--max_recursion 10",
        "--max_delta 20",
        "--max_int 2048",
        "--string_length 20",
        "--subprocess False",
        "--subprocess_if_recommended True",
        "--subtype_inference NONE",
        "--bytes_length 20",
        "--collection_size 5",
        "--primitive_reuse_probability 0.5",
        "--object_reuse_probability 0.9",
        "--none_weight 0",
        "--any_weight 0",
        "--original_type_weight 5",
        "--type_tracing_weight 10",
        "--type_tracing_argument_type_weight 0.5",
        "--type_tracing_attribute_weight 0.2",
        "--type_tracing_kept_guesses 2",
        "--type_tracing_subtype_weight 0.3",
        "--wrap_var_param_type_probability 0.7",
        "--negate_type 0.1",
        "--skip_optional_parameter_probability 0.7",
        "--max_attempts 1000",
        "--insertion_uut 0.5",
        "--max_size 100",
        "--use_random_object_for_call 0.0",
        "--min_initial_tests 1",
        "--max_initial_tests 10",
        "--population 50",
        "--chromosome_length 40",
        "--chop_max_length True",
        "--elite 1",
        "--enable_inline_pragma_no_cover True",
        "--enable_inline_pynguin_no_cover True",
        "--crossover_rate 0.75",
        "--test_insertion_probability 0.1",
        "--test_delete_probability 0.3333333333333333",
        "--test_change_probability 0.3333333333333333",
        "--test_insert_probability 0.3333333333333333",
        "--statement_insertion_probability 0.5",
        "--random_perturbation 0.2",
        "--change_parameter_probability 0.1",
        "--tournament_size 5",
        "--rank_bias 1.7",
        "--selection TOURNAMENT_SELECTION",
        "--use_archive False",
        "--filter_covered_targets_from_test_cluster False",
        "--number_of_mutations 1",
        "--exploitation_starts_at_percent 0.5",
        "--initial_config.number_of_tests_per_target 10",
        "--initial_config.random_test_or_from_archive_probability 0.5",
        "--initial_config.number_of_mutations 1",
        "--focused_config.number_of_tests_per_target 1",
        "--focused_config.random_test_or_from_archive_probability 0.0",
        "--focused_config.number_of_mutations 10",
        "--max_sequence_length 10",
        "--max_sequences_combined 10",
        "--model_name gpt-4o-mini",
        "--temperature 0.8",
        "--hybrid_initial_population False",
        "--llm_test_case_percentage 0.5",
        "--enable_response_caching False",
        "--call_llm_for_uncovered_targets False",
        "--coverage_threshold 1",
        "--call_llm_on_stall_detection False",
        "--max_plateau_len 25",
        "--max_llm_interventions 1",
        "--max_ndim 4",
        "--max_shape_dim 4",
        "--ignore_constraints_probability 0.25",
        "--dict_max_insertions 10",
        "--different_type_collection_probability 0.3",
        "--different_type_primitive_probability 0.3",
        "--int_delta_increasing_factor 2",
        "--llm_whole_module False",
        "--local_search True",
        "--local_search_collections False",
        "--local_search_complex_objects False",
        "--local_search_different_datatype False",
        "--local_search_llm False",
        "--local_search_primitives True",
        "--local_search_probability 0.02",
        "--local_search_same_datatype True",
        "--local_search_time 5000",
        "--max_different_type_mutations 10",
        "--random_parametrized_statement_call_count 10",
        "--string_random_mutation_count 10",
    ]
    return sorted(parameter_list)


def test_write_configuration(expected_toml, expected_txt, tmp_path):
    config.configuration.statistics_output.statistics_backend = StatisticsBackend.CSV
    config.configuration.statistics_output.report_dir = str(tmp_path)

    write_configuration()

    toml_path = Path(config.configuration.statistics_output.report_dir) / PYNGUIN_CONFIG_TOML
    assert toml_path.exists()
    assert toml_path.read_text() == expected_toml.read_text()

    txt_path = Path(config.configuration.statistics_output.report_dir) / PYNGUIN_CONFIG_TXT
    assert txt_path.exists()
    assert txt_path.read_text() == expected_txt.read_text()


@pytest.mark.parametrize(
    "input_value, expected_output",
    [
        ({"key": "value"}, {"key": "value"}),
        (["item1", "item2"], ["item1", "item2"]),
        (StatisticsBackend.CSV, "CSV"),
        (123, 123),
        ("string", "string"),
        (None, None),
    ],
)
def test_convert_config_to_dict(input_value, expected_output):
    assert convert_config_to_dict(input_value) == expected_output


def test_convert_object_with_dict():
    class CustomConfig:
        def __init__(self):
            self.option = "value"

    obj = CustomConfig()
    expected_output = {"option": "value"}

    assert convert_config_to_dict(obj) == expected_output


def test_ignore_callable_and_dunder_methods():
    class Sample:
        def __init__(self):
            self.visible = "yes"
            self._hidden = "no"
            self.__private = "secret"

        def method(self):
            return "should be ignored"

    sample_obj = Sample()
    converted = convert_config_to_dict(sample_obj)

    assert "visible" in converted
    assert "_hidden" in converted
    assert "__private" not in converted
    assert "method" not in converted


def test_extract_parameter_list_from_config(expected_parameter_list):
    config.configuration.module_name = "dummy"
    config.configuration.project_path = "/tmp"  # noqa: S108
    config.configuration.seeding.seed = 12345

    parameter_list = extract_parameter_list_from_config(verbosity=False)

    assert parameter_list == [elem.replace(" ", "\n") for elem in expected_parameter_list]


def test_extract_parameter_list_from_config_preserve_verbosity():
    with patch("logging.getLogger") as mock_get_logger:
        mock_logger = mock_get_logger.return_value
        mock_logger.getEffectiveLevel.return_value = logging.DEBUG  # Simulate verbose logging
        parameter_list = extract_parameter_list_from_config()
        assert "-v" not in parameter_list


@pytest.mark.parametrize(
    "log_level, expected_v_flag",
    [
        (logging.INFO, "-v"),
        (logging.DEBUG, "-vv"),
    ],
)
def test_extract_parameter_list_from_config_preserve_verbosity_2(log_level, expected_v_flag):
    with patch("logging.getLogger") as mock_get_logger:
        mock_logger = mock_get_logger.return_value
        mock_logger.getEffectiveLevel.return_value = log_level

        parameter_list = extract_parameter_list_from_config()

        assert expected_v_flag in parameter_list<|MERGE_RESOLUTION|>--- conflicted
+++ resolved
@@ -170,7 +170,6 @@
 max_sequence_length = 10
 max_sequences_combined = 10
 
-<<<<<<< HEAD
 [local_search]
 local_search = true
 local_search_same_datatype = true
@@ -189,13 +188,12 @@
 different_type_collection_probability = 0.3
 dict_max_insertions = 10
 llm_whole_module = false
-=======
+
 [to_cover]
 only_cover = []
 no_cover = []
 enable_inline_pynguin_no_cover = true
 enable_inline_pragma_no_cover = true
->>>>>>> f0db48e8
 
 [test_case_output.minimization]
 test_case_minimization_strategy = "CASE"
