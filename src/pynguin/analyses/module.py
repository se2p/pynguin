--- conflicted
+++ resolved
@@ -562,17 +562,8 @@
         self.__modifiers: dict[TypeInfo, OrderedSet[GenericAccessibleObject]] = defaultdict(
             OrderedSet
         )
-<<<<<<< HEAD
-        self.__accessible_objects_under_test: OrderedSet[GenericAccessibleObject] = (
-            OrderedSet()
-        )
-        self.__function_data_for_accessibles: dict[
-            GenericAccessibleObject, CallableData
-        ] = {}
-=======
         self.__accessible_objects_under_test: OrderedSet[GenericAccessibleObject] = OrderedSet()
         self.__function_data_for_accessibles: dict[GenericAccessibleObject, _CallableData] = {}
->>>>>>> cbc686f6
 
         # Keep track of all callables, this is only for statistics purposes.
         self.__callables: OrderedSet[GenericCallableAccessibleObject] = OrderedSet()
@@ -1086,15 +1077,8 @@
     description = get_function_description(func_ast)
     raised_exceptions = description.raises if description is not None else set()
     cyclomatic_complexity = __get_mccabe_complexity(func_ast)
-<<<<<<< HEAD
-    generic_function = GenericFunction(
-        func, inferred_signature, raised_exceptions, func_name
-    )
-    function_data = CallableData(
-=======
     generic_function = GenericFunction(func, inferred_signature, raised_exceptions, func_name)
     function_data = _CallableData(
->>>>>>> cbc686f6
         accessible=generic_function,
         tree=func_ast,
         description=description,
