#  This file is part of Pynguin.
#
#  SPDX-FileCopyrightText: 2019–2025 Pynguin Contributors
#
#  SPDX-License-Identifier: MIT
"""Provides the local search strategies."""

from __future__ import annotations

import abc
import logging

from abc import ABC
from typing import TYPE_CHECKING

import pynguin.configuration as config
import pynguin.utils.statistics.stats as stat

from pynguin.ga.testcasechromosome import TestCaseChromosome
from pynguin.ga.testsuitechromosome import TestSuiteChromosome
from pynguin.testcase.llmlocalsearch import LLMLocalSearch
from pynguin.testcase.localsearchobjective import LocalSearchObjective
from pynguin.testcase.localsearchstatement import StatementLocalSearch
from pynguin.testcase.localsearchtimer import LocalSearchTimer
from pynguin.testcase.statement import PrimitiveStatement
from pynguin.utils import randomness
from pynguin.utils.mirror import Mirror
from pynguin.utils.statistics.runtimevariable import RuntimeVariable


if TYPE_CHECKING:
    from pynguin.ga.chromosome import Chromosome
    from pynguin.testcase.execution import TestCaseExecutor
    from pynguin.testcase.testfactory import TestFactory


class LocalSearch(ABC):
    """An abstract class for local search."""

    _logger = logging.getLogger(__name__)

    @abc.abstractmethod
    def local_search(
        self,
        chromosome: Chromosome,
        factory: TestFactory,
        executor: TestCaseExecutor,
        suite: TestSuiteChromosome,
        objective: LocalSearchObjective | None,
    ) -> None:
        """Executes local search on the chromosome."""


class TestCaseLocalSearch(LocalSearch, ABC):
    """Local search for a single test case."""

    def local_search(  # noqa: D102
        self,
        chromosome: TestCaseChromosome,
        factory: TestFactory,
        executor: TestCaseExecutor,
        suite: TestSuiteChromosome,
        objective: LocalSearchObjective | None,
    ) -> None:
        assert objective is not None

        for i in range(len(chromosome.test_case.statements) - 1, -1, -1):
            if LocalSearchTimer.get_instance().limit_reached():
                return
            methods: list = []
            old_stat = stat.output_variables.get(RuntimeVariable.LocalSearchTotalStatements.name)
            stat.set_output_variable_for_runtime_variable(
                RuntimeVariable.LocalSearchTotalStatements,
                old_stat.value + 1 if old_stat is not None else 0,
            )
            if config.LocalSearchConfiguration.local_search_same_datatype:
                methods.append(
                    lambda pos=i: self._search_same_datatype(chromosome, factory, objective, pos)
                )
            if config.LocalSearchConfiguration.local_search_other_datatype:
                methods.append(
                    lambda pos=i: self._search_other_datatype(chromosome, factory, objective, pos)
                )
            if config.LocalSearchConfiguration.local_search_llm:
                methods.append(lambda pos=i: self._search_llm(chromosome, factory, objective, pos))
            if methods:
                randomness.choice(methods)()
            else:
                self._logger.debug(
                    "No local search method is activated, despite general local search is activated"
                )

    def _search_same_datatype(
        self,
        chromosome: TestCaseChromosome,
        factory: TestFactory,
        objective: LocalSearchObjective,
        position,
    ):
        statement = chromosome.test_case.statements[position]
        # Randomize value because it's likely to be at a local optima
        if isinstance(statement, PrimitiveStatement) and statement.local_search_applied:
            statement.randomize_value()

        local_search_statement = StatementLocalSearch.choose_local_search_statement(
            chromosome, position, objective, factory
        )
        # TODO: Change
        if local_search_statement is not None:
            self._logger.debug("Local search statement found for the statement %s", statement)
            local_search_statement.search()
            statement = chromosome.test_case.statements[position]
            if isinstance(statement, PrimitiveStatement):
                statement.local_search_applied = True

    def _search_other_datatype(
        self,
        chromosome: TestCaseChromosome,
        factory: TestFactory,
        objective: LocalSearchObjective,
        position,
    ) -> None:
        statement = chromosome.test_case.statements[position]
        self._logger.debug("Local search on other datatype for statement %s", statement.__class__)
        old_statement = statement.clone(chromosome.test_case, Mirror())
        last_execution_result = chromosome.get_last_execution_result()

        counter = 0
        found = False
        while (
            not found
            and counter < config.LocalSearchConfiguration.max_other_type_mutation
            and not LocalSearchTimer.get_instance().limit_reached()
        ):
            if factory.change_statement(chromosome.test_case, position) and objective.has_improved(
                chromosome
            ):
                self._logger.debug("Local search has found another possible datatype")
                found = True
            counter += 1

<<<<<<< HEAD
        if not found:
            self._logger.debug(
                "Local search did not find another possible datatype, reverting to old one"
            )
            chromosome.test_case.statements[position] = old_statement
            chromosome.set_last_execution_result(last_execution_result)
        else:
            self._search_same_datatype(chromosome, factory, objective, position)

    def _search_llm(
        self,
        chromosome: TestCaseChromosome,
        factory: TestFactory,
        objective: LocalSearchObjective,
        position,
    ):
        # TODO: Implement me!
        pass
=======
            statement = chromosome.test_case.statements[i]
            probability = 0.5
            if probability < 1:  # TODO: CHANGE PROBABILITY
                llm_local_search = LLMLocalSearch(chromosome, objective, factory, suite, executor)
                llm_local_search.llm_local_search(i)
            else:
                local_search_statement = StatementLocalSearch.choose_local_search_statement(
                    chromosome, i, objective, factory
                )
                # TODO: Change
                if local_search_statement is not None:
                    self._logger.debug(
                        "Local search statement found for the statement %s", statement
                    )
                    local_search_statement.search()
>>>>>>> 9b2089ac


class TestSuiteLocalSearch(LocalSearch, ABC):
    """Local search for a whole test suite."""

    def local_search(  # noqa: D102
        self,
        chromosome: Chromosome,
        factory: TestFactory,
        executor: TestCaseExecutor,
        suite: TestSuiteChromosome | None = None,
        objective: LocalSearchObjective | None = None,
    ) -> None:
        assert isinstance(chromosome, TestSuiteChromosome)

        self.double_branch_coverage(chromosome, LocalSearchObjective(chromosome, 0))

        indices = list(range(len(chromosome.test_case_chromosomes)))
        randomness.shuffle(indices)
        for i in indices:
            if LocalSearchTimer.get_instance().limit_reached():
                break

            objective = LocalSearchObjective(chromosome, i)

            # if randomness.next_float() <= config.LocalSearchConfiguration.local_search_probability: TODO: temporarily disabled for debugging purpose
            test_case_local_search = TestCaseLocalSearch()
            test_case_local_search.local_search(
                chromosome.get_test_case_chromosome(i),
                factory,
                executor,
                chromosome,
                objective,
            )

    def double_branch_coverage(
        self, suite: TestSuiteChromosome, objective: LocalSearchObjective
    ) -> None:
        """Expand the test cases that each branch is at least covered twice.

        This ensures that switching through branches increases the coverage properly
        so that after mutating a statement, the previously covered branch still
        stays covered.

        Args:
            suite (TestSuiteChromosome): the test suite which should be extended.
            objective (LocalSearchObjective): the objective which delivers
                information about the fitness of the test cases.
        """
        self._logger.debug("Starting double branch coverage check")
        old_test_count = len(suite.test_case_chromosomes)
        covered_map: dict[int, int] = {}
        test_map: dict[int, TestCaseChromosome] = {}

        for test_case in suite.test_case_chromosomes:
            for (
                key,
                value,
            ) in test_case.get_last_execution_result().execution_trace.executed_predicates.items():
                covered_map[key] = covered_map.get(key, 0) + value
                test_map[key] = test_case

        duplicates: int = 0

        for key, value in covered_map.items():
            if value == 1:
                clone = TestCaseChromosome(None, None, test_map[key])
                duplicates += 1
                suite.add_test_case_chromosome(clone)

        self._logger.debug(
            "Inserted %d test duplicates to %d already existing tests to have each "
            "branch covered twice",
            duplicates,
            old_test_count,
        )<|MERGE_RESOLUTION|>--- conflicted
+++ resolved
@@ -82,7 +82,8 @@
                     lambda pos=i: self._search_other_datatype(chromosome, factory, objective, pos)
                 )
             if config.LocalSearchConfiguration.local_search_llm:
-                methods.append(lambda pos=i: self._search_llm(chromosome, factory, objective, pos))
+                methods.append(lambda pos=i: self._search_llm(chromosome, factory, objective,
+                                                              pos, suite, executor))
             if methods:
                 randomness.choice(methods)()
             else:
@@ -139,7 +140,6 @@
                 found = True
             counter += 1
 
-<<<<<<< HEAD
         if not found:
             self._logger.debug(
                 "Local search did not find another possible datatype, reverting to old one"
@@ -155,26 +155,11 @@
         factory: TestFactory,
         objective: LocalSearchObjective,
         position,
+        suite: TestSuiteChromosome,
+        executor: TestCaseExecutor
     ):
-        # TODO: Implement me!
-        pass
-=======
-            statement = chromosome.test_case.statements[i]
-            probability = 0.5
-            if probability < 1:  # TODO: CHANGE PROBABILITY
-                llm_local_search = LLMLocalSearch(chromosome, objective, factory, suite, executor)
-                llm_local_search.llm_local_search(i)
-            else:
-                local_search_statement = StatementLocalSearch.choose_local_search_statement(
-                    chromosome, i, objective, factory
-                )
-                # TODO: Change
-                if local_search_statement is not None:
-                    self._logger.debug(
-                        "Local search statement found for the statement %s", statement
-                    )
-                    local_search_statement.search()
->>>>>>> 9b2089ac
+        llm_local_search = LLMLocalSearch(chromosome, objective, factory, suite, executor)
+        llm_local_search.llm_local_search(position)
 
 
 class TestSuiteLocalSearch(LocalSearch, ABC):
