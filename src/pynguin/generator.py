--- conflicted
+++ resolved
@@ -408,22 +408,12 @@
     if RuntimeVariable.AssertionCheckedCoverage in output_variables:
         metrics_for_reinstrumenation.add(config.CoverageMetric.CHECKED)
         executor.set_instrument(True)
-<<<<<<< HEAD
         executor.add_remote_observer(RemoteAssertionExecutionObserver())
-        assertion_checked_coverage_ff = ff.TestSuiteAssertionCheckedCoverageFunction(
-            executor
-        )
-        to_calculate.append(
-            (RuntimeVariable.AssertionCheckedCoverage, assertion_checked_coverage_ff)
-        )
-=======
-        executor.add_observer(AssertionExecutionObserver(executor.tracer))
         assertion_checked_coverage_ff = ff.TestSuiteAssertionCheckedCoverageFunction(executor)
         to_calculate.append((
             RuntimeVariable.AssertionCheckedCoverage,
             assertion_checked_coverage_ff,
         ))
->>>>>>> 6d82fc46
 
     # re-instrument the files
     dynamic_constant_provider = None
