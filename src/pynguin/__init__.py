#  This file is part of Pynguin.
#
#  SPDX-FileCopyrightText: 2019–2024 Pynguin Contributors
#
#  SPDX-License-Identifier: MIT
#
"""Pynguin is an automated unit test generation framework for Python."""
<<<<<<< HEAD
import copyreg

from collections.abc import Callable

from bytecode.instr import _UNSET  # noqa: PLC2701
from bytecode.instr import InstrLocation
=======
>>>>>>> 6d82fc46

import pynguin.configuration as config
import pynguin.generator as gen


set_configuration = gen.set_configuration
run_pynguin = gen.run_pynguin
Configuration = config.Configuration
Algorithm = config.Algorithm
ExportStrategy = config.ExportStrategy
StatisticsBackend = config.StatisticsBackend
TypeInferenceStrategy = config.TypeInferenceStrategy

__all__ = [
    "Algorithm",
    "Configuration",
    "ExportStrategy",
    "StatisticsBackend",
    "TypeInferenceStrategy",
    "run_pynguin",
    "set_configuration",
]


def _pickle_instr_location(
    instr_location: InstrLocation,
) -> tuple[
    Callable[[int | None, int | None, int | None, int | None], InstrLocation],
    tuple[int | None, int | None, int | None, int | None],
]:
    return InstrLocation, (
        instr_location.lineno,
        instr_location.end_lineno,
        instr_location.col_offset,
        instr_location.end_col_offset,
    )


copyreg.pickle(InstrLocation, _pickle_instr_location)


def _pickle_unset(unset: _UNSET) -> tuple[Callable[[], _UNSET], tuple]:  # noqa: ARG001
    return _UNSET, ()


copyreg.pickle(_UNSET, _pickle_unset)<|MERGE_RESOLUTION|>--- conflicted
+++ resolved
@@ -5,15 +5,13 @@
 #  SPDX-License-Identifier: MIT
 #
 """Pynguin is an automated unit test generation framework for Python."""
-<<<<<<< HEAD
+
 import copyreg
 
 from collections.abc import Callable
 
 from bytecode.instr import _UNSET  # noqa: PLC2701
 from bytecode.instr import InstrLocation
-=======
->>>>>>> 6d82fc46
 
 import pynguin.configuration as config
 import pynguin.generator as gen
