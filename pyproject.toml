--- conflicted
+++ resolved
@@ -38,36 +38,25 @@
 astroid = "^3.3.5"
 black = "^24.10.0"
 bytecode = "^0.16.0"
+dill = "^0.3.8"
 jellyfish = "^1.1.2"
 Jinja2 = "^3.1.4"
 networkx = "^3.4"
+multiprocess = "^0.70.16"
 rich = "^13.9.4"
 Pygments = "^2.18.0"
 pytest = "^8.3.4"
 simple-parsing = "^0.1.6"
 typing_inspect = "^0.9.0"
 asciitree = "^0.3.3"
-<<<<<<< HEAD
-libcst = "^1.4.0"
-multiprocess = "^0.70.16"
-dill = "^0.3.8"
+libcst = "^1.5.1"
 
 [tool.poetry.group.dev.dependencies]
 isort = { extras = ["pyproject"], version = "^5.13.2" }
-mypy = "^1.10.0"
-pre-commit = "^3.7.1"
-pyupgrade = "^3.16.0"
-ruff = "^0.4"
-=======
-libcst = "^1.5.1"
-
-[tool.poetry.group.dev.dependencies]
-isort = {extras = ["pyproject"], version = "^5.13.2"}
 mypy = "^1.13.0"
 pre-commit = "^4.0.1"
 pyupgrade = "^3.19.0"
 ruff = "^0.8"
->>>>>>> 6d82fc46
 
 [tool.poetry.group.docs.dependencies]
 sphinx = "^8.1.3"
@@ -175,66 +164,52 @@
 
 [tool.ruff.lint]
 select = [
-  "A",    # flake8-builtins
-  "ARG",  # flake8-unused-arguments
-  "B",    # bugbear
-  "BLE",  # flake8-blind-except
-  "CPY",  # flake8-copyright
-  "C4",   # flake8-comprehensions
-  "C90",  # mccabe
-  "D",    # pydocstyle
-  "DTZ",  # flake8-datetimez
-  "E",    # pycodestyle
-  "ERA",  # flake8-eradicate
-  "F",    # pyflakes
-  "FA",   # flake8-future-annotations
-  "FBT",  # flake8-boolean-trap
-  "FIX",  # flake8-fixme
-  "FLY",  # flynt
-  "FURB", # refurb
-  "G",    # flake8-logging-format
-  "ICN",  # flake8-import-conventions
-  "INT",  # flake8-gettext
-  "ISC",  # flake8-implicit-str-concat
-  "LOG",  # flake8-logging
-  "N",    # flake8-naming
-  "NPY",  # numpy
-  "PERF", # perflint
-  "PGH",  # pygrep-hooks
-  "PIE",  # flake8-pie
-  "PL",   # pylint
-  "PT",   # flake8-pytest-style
-  "PTH",  # flake8-use-pathlib
-  "PYI",  # flake8-pyi
-  "Q",    # flake8-quotes
-  "RET",  # flake8-return
-  "RSE",  # flake8-raise
-  "RUF",  # ruff
-  "S",    # flake8-bandig
-  "SIM",  # flake8-simplify
-  "SLF",  # flake8-self
-  "SLOT", # flake8-slots
-  "TCH",  # flake8-type-checking
-  "TID",  # flake8-tidy-imports
-  "T20",  # flake8-print
-  "UP",   # pyupgrade
-  "W",    # pycodestyle
+    "A",     # flake8-builtins
+    "ARG",   # flake8-unused-arguments
+    "B",     # bugbear
+    "BLE",   # flake8-blind-except
+    "CPY",   # flake8-copyright
+    "C4",    # flake8-comprehensions
+    "C90",   # mccabe
+    "D",     # pydocstyle
+    "DTZ",   # flake8-datetimez
+    "E",     # pycodestyle
+    "ERA",   # flake8-eradicate
+    "F",     # pyflakes
+    "FA",    # flake8-future-annotations
+    "FBT",   # flake8-boolean-trap
+    "FIX",   # flake8-fixme
+    "FLY",   # flynt
+    "FURB",  # refurb
+    "G",     # flake8-logging-format
+    "ICN",   # flake8-import-conventions
+    "INT",   # flake8-gettext
+    "ISC",   # flake8-implicit-str-concat
+    "LOG",   # flake8-logging
+    "N",     # flake8-naming
+    "NPY",   # numpy
+    "PERF",  # perflint
+    "PGH",   # pygrep-hooks
+    "PIE",   # flake8-pie
+    "PL",    # pylint
+    "PT",    # flake8-pytest-style
+    "PTH",   # flake8-use-pathlib
+    "PYI",   # flake8-pyi
+    "Q",     # flake8-quotes
+    "RET",   # flake8-return
+    "RSE",   # flake8-raise
+    "RUF",   # ruff
+    "S",     # flake8-bandig
+    "SIM",   # flake8-simplify
+    "SLF",   # flake8-self
+    "SLOT",  # flake8-slots
+    "TCH",   # flake8-type-checking
+    "TID",   # flake8-tidy-imports
+    "T20",   # flake8-print
+    "UP",    # pyupgrade
+    "W",     # pycodestyle
 ]
 ignore = [
-<<<<<<< HEAD
-  "ARG002",  # unused method argument
-  "B019",    # functools.lru_cache might cause memory leaks
-  "CPY001",  # missing copyright notice at top of file
-  "D105",    # missing docstrings in magic methods
-  "FIX002",  # valid TODO comments
-  "PLR0911", # do not complain about too many return statements
-  "PLR0912", # do not complain about too many branches
-  "PLR0913", # do not complain about too many arguments to function call
-  "PLR2004", # magic values in comparisons
-  "PLR6301", # method could be a function, class method, or static method
-  "RUF003",  # comment contains ambiguous en dash
-  "S101",    # do not complain about using assert statements
-=======
     "ARG002",   # unused method argument
     "B019",     # functools.lru_cache might cause memory leaks
     "CPY001",   # missing copyright notice at top of file
@@ -248,7 +223,6 @@
     "PLR6301",  # method could be a function, class method, or static method
     "RUF003",   # comment contains ambiguous en dash
     "S101",     # do not complain about using assert statements
->>>>>>> 6d82fc46
 ]
 # Allow unused variables when underscore-prefixed:
 dummy-variable-rgx = "^(_+|(_+[a-zA-Z0-9_]*[a-zA-Z0-9]+?))$"
